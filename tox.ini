[tox]
<<<<<<< HEAD
envlist = py27,pycodestyle,isort-check
=======
envlist = py27,py34,py35,py36,pycodestyle,isort-check
>>>>>>> 40f73cee

[testenv]
deps =
    -U
    tox
    pytest
    pytest-cov
    coverage
    responses
    pymongo
commands =
    pytest --cov=medallion medallion/test/ --cov-report term-missing

passenv = CI TRAVIS TRAVIS_*

[testenv:pycodestyle]
deps =
  flake8
<<<<<<< HEAD
  pycodestyle==2.3.1
=======
>>>>>>> 40f73cee
commands =
  flake8

[pycodestyle]
max-line-length=160

[flake8]
max-line-length=160

[testenv:isort-check]
deps = isort
commands =
    isort -rc medallion -df
    isort -rc medallion -c

[travis]
python =
  2.7: py27, pycodestyle<|MERGE_RESOLUTION|>--- conflicted
+++ resolved
@@ -1,9 +1,5 @@
 [tox]
-<<<<<<< HEAD
-envlist = py27,pycodestyle,isort-check
-=======
 envlist = py27,py34,py35,py36,pycodestyle,isort-check
->>>>>>> 40f73cee
 
 [testenv]
 deps =
@@ -22,10 +18,6 @@
 [testenv:pycodestyle]
 deps =
   flake8
-<<<<<<< HEAD
-  pycodestyle==2.3.1
-=======
->>>>>>> 40f73cee
 commands =
   flake8
 
