--- conflicted
+++ resolved
@@ -127,20 +127,13 @@
         medallion_args.conf_dir if not medallion_args.no_conf_dir else None,
     )
 
-<<<<<<< HEAD
     set_config(APPLICATION_INSTANCE, "users", configuration)
     set_config(APPLICATION_INSTANCE, "taxii", configuration)
     set_config(APPLICATION_INSTANCE, "backend", configuration)
 
     APPLICATION_INSTANCE.medallion_backend = connect_to_backend(get_application_instance_config_values(APPLICATION_INSTANCE, "backend"))
-    register_blueprints(APPLICATION_INSTANCE)
-=======
-    set_config(application_instance, "users", configuration)
-    set_config(application_instance, "taxii", configuration)
-    set_config(application_instance, "backend", configuration)
-    if(not application_instance.blueprints):
-        register_blueprints(application_instance)
->>>>>>> 80795adc
+    if (not APPLICATION_INSTANCE.blueprints):
+        register_blueprints(APPLICATION_INSTANCE)
 
     if not medallion_args.conf_check:
         APPLICATION_INSTANCE.run(
