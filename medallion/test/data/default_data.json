{
    "/discovery": {
        "title": "Some TAXII Server",
        "description": "This TAXII Server contains a listing of...",
        "contact": "string containing contact information",
        "default": "http://localhost:5000/api2/",
        "api_roots": [
            "http://localhost:5000/api1/",
            "http://localhost:5000/api2/",
            "http://localhost:5000/trustgroup1/"
        ]
    },
    "api1": {
        "information": {
            "title": "General STIX 2.0 Collections",
            "description": "A repo for general STIX data.",
            "versions": [
                "taxii-2.0"
            ],
            "max_content_length": 9765625
        },
        "status": [
        ],
        "collections": [
        ]
    },
    "api2": {
        "information": {
            "title": "STIX 2.0 Indicator Collections",
            "description": "A repo for general STIX data.",
            "versions": [
                "taxii-2.0"
            ],
            "max_content_length": 9765625
        },
        "status": [
        ],
        "collections": [
        ]
    },
    "trustgroup1": {
        "information": {
            "title": "Malware Research Group",
            "description": "A trust group setup for malware researchers",
            "versions": [
                "taxii-2.0"
            ],
            "max_content_length": 9765625
        },
        "status": [
            {
                "id": "2d086da7-4bdc-4f91-900e-d77486753710",
                "status": "pending",
                "request_timestamp": "2016-11-02T12:34:34.12345Z",
                "total_count": 4,
                "success_count": 1,
                "successes": [
                    {
                        "id": "indicator--a932fcc6-e032-176c-126f-cb970a5a1ade",
                        "version": "2014-05-08T09:00:00.000Z"
                    }
                ],
                "failure_count": 1,
                "failures": [
                    {
                        "id": "malware--664fa29d-bf65-4f28-a667-bdb76f29ec98",
                        "version": "2015-05-08T09:00:00.000Z",
                        "message": "Unable to process object"
                    }
                ],
                "pending_count": 2,
                "pendings": [
                    {
                        "id": "indicator--252c7c11-daf2-42bd-843b-be65edca9f61",
                        "version": "2016-08-08T09:00:00.000Z"
                    },
                    {
                        "id": "relationship--045585ad-a22f-4333-af33-bfd503a683b5",
                        "version": "2016-06-08T09:00:00.000Z"
                    }
                ]
            },
            {
                "id": "2d086da7-4bdc-4f91-900e-f4566be4b780",
				"status": "pending",
				"request_timestamp": "2016-11-02T12:34:34.12345Z",
                "total_objects": 2,
				"success_count": 0,
				"successes": [
                ],
				"failure_count": 0,
				"failures": [
                ],
				"pending_count": 0,
				"pendings": [
                ]
            }
        ],
        "collections": [
            {
                "id": "91a7b528-80eb-42ed-a74d-c6fbd5a26116",
                "title": "High Value Indicator Collection",
                "description": "This data collection is for collecting high value IOCs",
                "can_read": true,
                "can_write": true,
                "media_types": [
                    "application/vnd.oasis.stix+json; version=2.1"
                ],
                "objects": [
<<<<<<< HEAD
                    {
                        "created": "2017-01-27T13:49:53.997Z",
                        "description": "Poison Ivy",
                        "id": "malware--fdd60b30-b67c-11e3-b0b9-f01faf20d111",
                        "spec_version": "2.1",
                        "labels": [
                            "remote-access-trojan"
                        ],
                        "modified": "2017-01-27T13:49:53.997Z",
                        "name": "Poison Ivy",
                        "type": "malware"
                    },
                    {
                        "created": "2014-05-08T09:00:00.000Z",
                        "id": "indicator--a932fcc6-e032-176c-126f-cb970a5a1ade",
                        "spec_version": "2.1",
                        "labels": [
                            "file-hash-watchlist"
                        ],
                        "modified": "2014-05-08T09:00:00.000Z",
                        "name": "File hash for Poison Ivy variant",
                        "pattern": "[file:hashes.'SHA-256' = 'ef537f25c895bfa782526529a9b63d97aa631564d5d789c2b765448c8635fb6c']",
                        "type": "indicator",
                        "valid_from": "2014-05-08T09:00:00.000000Z"
                    },
                    {
                        "created": "2014-05-08T09:00:00.000Z",
                        "id": "relationship--2f9a9aa9-108a-4333-83e2-4fb25add0463",
                        "spec_version": "2.1",
                        "modified": "2014-05-08T09:00:00.000Z",
                        "relationship_type": "indicates",
                        "source_ref": "indicator--a932fcc6-e032-176c-126f-cb970a5a1ade",
                        "target_ref": "malware--fdd60b30-b67c-11e3-b0b9-f01faf20d111",
                        "type": "relationship"
                    },
		    {
                        "created": "2014-05-08T09:00:00.000Z",
                        "id": "relationship--2f9a9aa9-108a-4333-83e2-4fb25add0463",
                        "spec_version": "2.1",
                        "modified": "2014-05-08T09:00:00.000Z",
                        "relationship_type": "indicates",
                        "source_ref": "indicator--a932fcc6-e032-176c-126f-cb970a5a1ade",
                        "target_ref": "malware--fdd60b30-b67c-11e3-b0b9-f01faf20d111",
                        "type": "relationship"
                    },
                    {
                        "created": "2014-05-08T09:00:00.000Z",
                        "id": "relationship--2f9a9aa9-108a-4333-83e2-4fb25add0463",
                        "spec_version": "2.1",
                        "modified": "2014-05-08T09:00:00.000Z",
                        "relationship_type": "indicates",
                        "source_ref": "indicator--a932fcc6-e032-176c-126f-cb970a5a1ade",
                        "target_ref": "malware--fdd60b30-b67c-11e3-b0b9-f01faf20d111",
                        "type": "relationship"
                    },
                    {
                        "created": "2014-05-08T09:00:00.000Z",
                        "id": "relationship--2f9a9aa9-108a-4333-83e2-4fb25add0463",
                        "spec_version": "2.1",
                        "modified": "2014-05-08T09:00:00.000Z",
                        "relationship_type": "indicates",
                        "source_ref": "indicator--a932fcc6-e032-176c-126f-cb970a5a1ade",
                        "target_ref": "malware--fdd60b30-b67c-11e3-b0b9-f01faf20d111",
                        "type": "relationship"
                    },
                    {
                        "created": "2014-05-08T09:00:00.000Z",
                        "id": "relationship--2f9a9aa9-108a-4333-83e2-4fb25add0463",
                        "spec_version": "2.1",
                        "modified": "2014-05-08T09:00:00.000Z",
                        "relationship_type": "indicates",
                        "source_ref": "indicator--a932fcc6-e032-176c-126f-cb970a5a1ade",
                        "target_ref": "malware--fdd60b30-b67c-11e3-b0b9-f01faf20d111",
                        "type": "relationship"
                    },
                    {
                        "created": "2014-05-08T09:00:00.000Z",
                        "id": "relationship--2f9a9aa9-108a-4333-83e2-4fb25add0463",
                        "spec_version": "2.1",
                        "modified": "2014-05-08T09:00:00.000Z",
                        "relationship_type": "indicates",
                        "source_ref": "indicator--a932fcc6-e032-176c-126f-cb970a5a1ade",
                        "target_ref": "malware--fdd60b30-b67c-11e3-b0b9-f01faf20d111",
                        "type": "relationship"
                    },
                    {
                        "created": "2014-05-08T09:00:00.000Z",
                        "id": "relationship--2f9a9aa9-108a-4333-83e2-4fb25add0463",
                        "spec_version": "2.1",
                        "modified": "2014-05-08T09:00:00.000Z",
                        "relationship_type": "indicates",
                        "source_ref": "indicator--a932fcc6-e032-176c-126f-cb970a5a1ade",
                        "target_ref": "malware--fdd60b30-b67c-11e3-b0b9-f01faf20d111",
                        "type": "relationship"
                    },
                    {
                        "created": "2014-05-08T09:00:00.000Z",
                        "id": "relationship--2f9a9aa9-108a-4333-83e2-4fb25add0463",
                        "spec_version": "2.1",
                        "modified": "2014-05-08T09:00:00.000Z",
                        "relationship_type": "indicates",
                        "source_ref": "indicator--a932fcc6-e032-176c-126f-cb970a5a1ade",
                        "target_ref": "malware--fdd60b30-b67c-11e3-b0b9-f01faf20d111",
                        "type": "relationship"
                    },
                    {
                        "created": "2014-05-08T09:00:00.000Z",
                        "id": "relationship--2f9a9aa9-108a-4333-83e2-4fb25add0463",
                        "spec_version": "2.1",
                        "modified": "2014-05-08T09:00:00.000Z",
                        "relationship_type": "indicates",
                        "source_ref": "indicator--a932fcc6-e032-176c-126f-cb970a5a1ade",
                        "target_ref": "malware--fdd60b30-b67c-11e3-b0b9-f01faf20d111",
                        "type": "relationship"
                    },
                    {
                        "created": "2014-05-08T09:00:00.000Z",
                        "id": "relationship--2f9a9aa9-108a-4333-83e2-4fb25add0463",
                        "spec_version": "2.1",
                        "modified": "2014-05-08T09:00:00.000Z",
                        "relationship_type": "indicates",
                        "source_ref": "indicator--a932fcc6-e032-176c-126f-cb970a5a1ade",
                        "target_ref": "malware--fdd60b30-b67c-11e3-b0b9-f01faf20d111",
                        "type": "relationship"
                    },
                    {
                        "created": "2014-05-08T09:00:00.000Z",
                        "id": "relationship--2f9a9aa9-108a-4333-83e2-4fb25add0463",
                        "spec_version": "2.1",
                        "modified": "2014-05-08T09:00:00.000Z",
                        "relationship_type": "indicates",
                        "source_ref": "indicator--a932fcc6-e032-176c-126f-cb970a5a1ade",
                        "target_ref": "malware--fdd60b30-b67c-11e3-b0b9-f01faf20d111",
                        "type": "relationship"
                    },
                    {
                        "created": "2014-05-08T09:00:00.000Z",
                        "id": "relationship--2f9a9aa9-108a-4333-83e2-4fb25add0463",
                        "spec_version": "2.1",
                        "modified": "2014-05-08T09:00:00.000Z",
                        "relationship_type": "indicates",
                        "source_ref": "indicator--a932fcc6-e032-176c-126f-cb970a5a1ade",
                        "target_ref": "malware--fdd60b30-b67c-11e3-b0b9-f01faf20d111",
                        "type": "relationship"
                    },
                    {
                        "created": "2014-05-08T09:00:00.000Z",
                        "id": "relationship--2f9a9aa9-108a-4333-83e2-4fb25add0463",
                        "spec_version": "2.1",
                        "modified": "2014-05-08T09:00:00.000Z",
                        "relationship_type": "indicates",
                        "source_ref": "indicator--a932fcc6-e032-176c-126f-cb970a5a1ade",
                        "target_ref": "malware--fdd60b30-b67c-11e3-b0b9-f01faf20d111",
                        "type": "relationship"
                    },
                    {
                        "created": "2014-05-08T09:00:00.000Z",
                        "id": "relationship--2f9a9aa9-108a-4333-83e2-4fb25add0463",
                        "spec_version": "2.1",
                        "modified": "2014-05-08T09:00:00.000Z",
                        "relationship_type": "indicates",
                        "source_ref": "indicator--a932fcc6-e032-176c-126f-cb970a5a1ade",
                        "target_ref": "malware--fdd60b30-b67c-11e3-b0b9-f01faf20d111",
                        "type": "relationship"
                    },
                    {
                        "created": "2014-05-08T09:00:00.000Z",
                        "id": "relationship--2f9a9aa9-108a-4333-83e2-4fb25add0463",
                        "spec_version": "2.1",
                        "modified": "2014-05-08T09:00:00.000Z",
                        "relationship_type": "indicates",
                        "source_ref": "indicator--a932fcc6-e032-176c-126f-cb970a5a1ade",
                        "target_ref": "malware--fdd60b30-b67c-11e3-b0b9-f01faf20d111",
                        "type": "relationship"
                    },
                    {
                        "created": "2014-05-08T09:00:00.000Z",
                        "id": "relationship--2f9a9aa9-108a-4333-83e2-4fb25add0463",
                        "spec_version": "2.1",
                        "modified": "2014-05-08T09:00:00.000Z",
                        "relationship_type": "indicates",
                        "source_ref": "indicator--a932fcc6-e032-176c-126f-cb970a5a1ade",
                        "target_ref": "malware--fdd60b30-b67c-11e3-b0b9-f01faf20d111",
                        "type": "relationship"
                    },
                    {
                        "created": "2014-05-08T09:00:00.000Z",
                        "id": "relationship--2f9a9aa9-108a-4333-83e2-4fb25add0463",
                        "spec_version": "2.1",
                        "modified": "2014-05-08T09:00:00.000Z",
                        "relationship_type": "indicates",
                        "source_ref": "indicator--a932fcc6-e032-176c-126f-cb970a5a1ade",
                        "target_ref": "malware--fdd60b30-b67c-11e3-b0b9-f01faf20d111",
                        "type": "relationship"
                    },
                    {
                        "created": "2014-05-08T09:00:00.000Z",
                        "id": "relationship--2f9a9aa9-108a-4333-83e2-4fb25add0463",
                        "spec_version": "2.1",
                        "modified": "2014-05-08T09:00:00.000Z",
                        "relationship_type": "indicates",
                        "source_ref": "indicator--a932fcc6-e032-176c-126f-cb970a5a1ade",
                        "target_ref": "malware--fdd60b30-b67c-11e3-b0b9-f01faf20d111",
                        "type": "relationship"
                    },
                    {
                        "created": "2014-05-08T09:00:00.000Z",
                        "id": "relationship--2f9a9aa9-108a-4333-83e2-4fb25add0463",
                        "spec_version": "2.1",
                        "modified": "2014-05-08T09:00:00.000Z",
                        "relationship_type": "indicates",
                        "source_ref": "indicator--a932fcc6-e032-176c-126f-cb970a5a1ade",
                        "target_ref": "malware--fdd60b30-b67c-11e3-b0b9-f01faf20d111",
                        "type": "relationship"
                    },
                    {
                        "created": "2014-05-08T09:00:00.000Z",
                        "id": "relationship--2f9a9aa9-108a-4333-83e2-4fb25add0463",
                        "spec_version": "2.1",
                        "modified": "2014-05-08T09:00:00.000Z",
                        "relationship_type": "indicates",
                        "source_ref": "indicator--a932fcc6-e032-176c-126f-cb970a5a1ade",
                        "target_ref": "malware--fdd60b30-b67c-11e3-b0b9-f01faf20d111",
                        "type": "relationship"
                    },
                    {
                        "created": "2014-05-08T09:00:00.000Z",
                        "id": "relationship--2f9a9aa9-108a-4333-83e2-4fb25add0463",
                        "spec_version": "2.1",
                        "modified": "2014-05-08T09:00:00.000Z",
                        "relationship_type": "indicates",
                        "source_ref": "indicator--a932fcc6-e032-176c-126f-cb970a5a1ade",
                        "target_ref": "malware--fdd60b30-b67c-11e3-b0b9-f01faf20d111",
                        "type": "relationship"
                    },
                    {
                        "created": "2014-05-08T09:00:00.000Z",
                        "id": "relationship--2f9a9aa9-108a-4333-83e2-4fb25add0463",
                        "spec_version": "2.1",
                        "modified": "2014-05-08T09:00:00.000Z",
                        "relationship_type": "indicates",
                        "source_ref": "indicator--a932fcc6-e032-176c-126f-cb970a5a1ade",
                        "target_ref": "malware--fdd60b30-b67c-11e3-b0b9-f01faf20d111",
                        "type": "relationship"
                    },
                    {
                        "created": "2014-05-08T09:00:00.000Z",
                        "id": "relationship--2f9a9aa9-108a-4333-83e2-4fb25add0463",
                        "spec_version": "2.1",
                        "modified": "2014-05-08T09:00:00.000Z",
                        "relationship_type": "indicates",
                        "source_ref": "indicator--a932fcc6-e032-176c-126f-cb970a5a1ade",
                        "target_ref": "malware--fdd60b30-b67c-11e3-b0b9-f01faf20d111",
                        "type": "relationship"
                    },
                    {
                        "created": "2014-05-08T09:00:00.000Z",
                        "id": "relationship--2f9a9aa9-108a-4333-83e2-4fb25add0463",
                        "spec_version": "2.1",
                        "modified": "2014-05-08T09:00:00.000Z",
                        "relationship_type": "indicates",
                        "source_ref": "indicator--a932fcc6-e032-176c-126f-cb970a5a1ade",
                        "target_ref": "malware--fdd60b30-b67c-11e3-b0b9-f01faf20d111",
                        "type": "relationship"
                    },
                    {
                        "created": "2014-05-08T09:00:00.000Z",
                        "id": "relationship--2f9a9aa9-108a-4333-83e2-4fb25add0463",
                        "spec_version": "2.1",
                        "modified": "2014-05-08T09:00:00.000Z",
                        "relationship_type": "indicates",
                        "source_ref": "indicator--a932fcc6-e032-176c-126f-cb970a5a1ade",
                        "target_ref": "malware--fdd60b30-b67c-11e3-b0b9-f01faf20d111",
                        "type": "relationship"
                    },
                    {
                        "created": "2014-05-08T09:00:00.000Z",
                        "id": "relationship--2f9a9aa9-108a-4333-83e2-4fb25add0463",
                        "spec_version": "2.1",
                        "modified": "2014-05-08T09:00:00.000Z",
                        "relationship_type": "indicates",
                        "source_ref": "indicator--a932fcc6-e032-176c-126f-cb970a5a1ade",
                        "target_ref": "malware--fdd60b30-b67c-11e3-b0b9-f01faf20d111",
                        "type": "relationship"
                    },
                    {
                        "created": "2014-05-08T09:00:00.000Z",
                        "id": "relationship--2f9a9aa9-108a-4333-83e2-4fb25add0463",
                        "spec_version": "2.1",
                        "modified": "2014-05-08T09:00:00.000Z",
                        "relationship_type": "indicates",
                        "source_ref": "indicator--a932fcc6-e032-176c-126f-cb970a5a1ade",
                        "target_ref": "malware--fdd60b30-b67c-11e3-b0b9-f01faf20d111",
                        "type": "relationship"
                    },
                    {
                        "created": "2014-05-08T09:00:00.000Z",
                        "id": "relationship--2f9a9aa9-108a-4333-83e2-4fb25add0463",
                        "spec_version": "2.1",
                        "modified": "2014-05-08T09:00:00.000Z",
                        "relationship_type": "indicates",
                        "source_ref": "indicator--a932fcc6-e032-176c-126f-cb970a5a1ade",
                        "target_ref": "malware--fdd60b30-b67c-11e3-b0b9-f01faf20d111",
                        "type": "relationship"
                    },
                    {
                        "created": "2014-05-08T09:00:00.000Z",
                        "id": "relationship--2f9a9aa9-108a-4333-83e2-4fb25add0463",
                        "spec_version": "2.1",
                        "modified": "2014-05-08T09:00:00.000Z",
                        "relationship_type": "indicates",
                        "source_ref": "indicator--a932fcc6-e032-176c-126f-cb970a5a1ade",
                        "target_ref": "malware--fdd60b30-b67c-11e3-b0b9-f01faf20d111",
                        "type": "relationship"
                    },
                    {
                        "created": "2014-05-08T09:00:00.000Z",
                        "id": "relationship--2f9a9aa9-108a-4333-83e2-4fb25add0463",
                        "spec_version": "2.1",
                        "modified": "2014-05-08T09:00:00.000Z",
                        "relationship_type": "indicates",
                        "source_ref": "indicator--a932fcc6-e032-176c-126f-cb970a5a1ade",
                        "target_ref": "malware--fdd60b30-b67c-11e3-b0b9-f01faf20d111",
                        "type": "relationship"
                    },
                    {
                        "created": "2014-05-08T09:00:00.000Z",
                        "id": "relationship--2f9a9aa9-108a-4333-83e2-4fb25add0463",
                        "spec_version": "2.1",
                        "modified": "2014-05-08T09:00:00.000Z",
                        "relationship_type": "indicates",
                        "source_ref": "indicator--a932fcc6-e032-176c-126f-cb970a5a1ade",
                        "target_ref": "malware--fdd60b30-b67c-11e3-b0b9-f01faf20d111",
                        "type": "relationship"
                    },
                    {
                        "created": "2014-05-08T09:00:00.000Z",
                        "id": "relationship--2f9a9aa9-108a-4333-83e2-4fb25add0463",
                        "spec_version": "2.1",
                        "modified": "2014-05-08T09:00:00.000Z",
                        "relationship_type": "indicates",
                        "source_ref": "indicator--a932fcc6-e032-176c-126f-cb970a5a1ade",
                        "target_ref": "malware--fdd60b30-b67c-11e3-b0b9-f01faf20d111",
                        "type": "relationship"
                    },
                    {
                        "created": "2014-05-08T09:00:00.000Z",
                        "id": "relationship--2f9a9aa9-108a-4333-83e2-4fb25add0463",
                        "spec_version": "2.1",
                        "modified": "2014-05-08T09:00:00.000Z",
                        "relationship_type": "indicates",
                        "source_ref": "indicator--a932fcc6-e032-176c-126f-cb970a5a1ade",
                        "target_ref": "malware--fdd60b30-b67c-11e3-b0b9-f01faf20d111",
                        "type": "relationship"
                    },
                    {
                        "created": "2014-05-08T09:00:00.000Z",
                        "id": "relationship--2f9a9aa9-108a-4333-83e2-4fb25add0463",
                        "spec_version": "2.1",
                        "modified": "2014-05-08T09:00:00.000Z",
                        "relationship_type": "indicates",
                        "source_ref": "indicator--a932fcc6-e032-176c-126f-cb970a5a1ade",
                        "target_ref": "malware--fdd60b30-b67c-11e3-b0b9-f01faf20d111",
                        "type": "relationship"
                    },
                    {
                        "created": "2014-05-08T09:00:00.000Z",
                        "id": "relationship--2f9a9aa9-108a-4333-83e2-4fb25add0463",
                        "spec_version": "2.1",
                        "modified": "2014-05-08T09:00:00.000Z",
                        "relationship_type": "indicates",
                        "source_ref": "indicator--a932fcc6-e032-176c-126f-cb970a5a1ade",
                        "target_ref": "malware--fdd60b30-b67c-11e3-b0b9-f01faf20d111",
                        "type": "relationship"
                    },
                    {
                        "created": "2014-05-08T09:00:00.000Z",
                        "id": "relationship--2f9a9aa9-108a-4333-83e2-4fb25add0463",
                        "spec_version": "2.1",
                        "modified": "2014-05-08T09:00:00.000Z",
                        "relationship_type": "indicates",
                        "source_ref": "indicator--a932fcc6-e032-176c-126f-cb970a5a1ade",
                        "target_ref": "malware--fdd60b30-b67c-11e3-b0b9-f01faf20d111",
                        "type": "relationship"
                    },
                    {
                        "created": "2014-05-08T09:00:00.000Z",
                        "id": "relationship--2f9a9aa9-108a-4333-83e2-4fb25add0463",
                        "spec_version": "2.1",
                        "modified": "2014-05-08T09:00:00.000Z",
                        "relationship_type": "indicates",
                        "source_ref": "indicator--a932fcc6-e032-176c-126f-cb970a5a1ade",
                        "target_ref": "malware--fdd60b30-b67c-11e3-b0b9-f01faf20d111",
                        "type": "relationship"
                    },
                    {
                        "created": "2014-05-08T09:00:00.000Z",
                        "id": "relationship--2f9a9aa9-108a-4333-83e2-4fb25add0463",
                        "spec_version": "2.1",
                        "modified": "2014-05-08T09:00:00.000Z",
                        "relationship_type": "indicates",
                        "source_ref": "indicator--a932fcc6-e032-176c-126f-cb970a5a1ade",
                        "target_ref": "malware--fdd60b30-b67c-11e3-b0b9-f01faf20d111",
                        "type": "relationship"
                    },
                    {
                        "created": "2014-05-08T09:00:00.000Z",
                        "id": "relationship--2f9a9aa9-108a-4333-83e2-4fb25add0463",
                        "spec_version": "2.1",
                        "modified": "2014-05-08T09:00:00.000Z",
                        "relationship_type": "indicates",
                        "source_ref": "indicator--a932fcc6-e032-176c-126f-cb970a5a1ade",
                        "target_ref": "malware--fdd60b30-b67c-11e3-b0b9-f01faf20d111",
                        "type": "relationship"
                    },
                    {
                        "created": "2014-05-08T09:00:00.000Z",
                        "id": "relationship--2f9a9aa9-108a-4333-83e2-4fb25add0463",
                        "spec_version": "2.1",
                        "modified": "2014-05-08T09:00:00.000Z",
                        "relationship_type": "indicates",
                        "source_ref": "indicator--a932fcc6-e032-176c-126f-cb970a5a1ade",
                        "target_ref": "malware--fdd60b30-b67c-11e3-b0b9-f01faf20d111",
                        "type": "relationship"
                    },
                    {
                        "created": "2014-05-08T09:00:00.000Z",
                        "id": "relationship--2f9a9aa9-108a-4333-83e2-4fb25add0463",
                        "spec_version": "2.1",
                        "modified": "2014-05-08T09:00:00.000Z",
                        "relationship_type": "indicates",
                        "source_ref": "indicator--a932fcc6-e032-176c-126f-cb970a5a1ade",
                        "target_ref": "malware--fdd60b30-b67c-11e3-b0b9-f01faf20d111",
                        "type": "relationship"
                    },
                    {
                        "created": "2014-05-08T09:00:00.000Z",
                        "id": "relationship--2f9a9aa9-108a-4333-83e2-4fb25add0463",
                        "spec_version": "2.1",
                        "modified": "2014-05-08T09:00:00.000Z",
                        "relationship_type": "indicates",
                        "source_ref": "indicator--a932fcc6-e032-176c-126f-cb970a5a1ade",
                        "target_ref": "malware--fdd60b30-b67c-11e3-b0b9-f01faf20d111",
                        "type": "relationship"
                    },
                    {
                        "created": "2014-05-08T09:00:00.000Z",
                        "id": "relationship--2f9a9aa9-108a-4333-83e2-4fb25add0463",
                        "spec_version": "2.1",
                        "modified": "2014-05-08T09:00:00.000Z",
                        "relationship_type": "indicates",
                        "source_ref": "indicator--a932fcc6-e032-176c-126f-cb970a5a1ade",
                        "target_ref": "malware--fdd60b30-b67c-11e3-b0b9-f01faf20d111",
                        "type": "relationship"
                    },
                    {
                        "created": "2014-05-08T09:00:00.000Z",
                        "id": "relationship--2f9a9aa9-108a-4333-83e2-4fb25add0463",
                        "spec_version": "2.1",
                        "modified": "2014-05-08T09:00:00.000Z",
                        "relationship_type": "indicates",
                        "source_ref": "indicator--a932fcc6-e032-176c-126f-cb970a5a1ade",
                        "target_ref": "malware--fdd60b30-b67c-11e3-b0b9-f01faf20d111",
                        "type": "relationship"
                    },
                    {
                        "created": "2014-05-08T09:00:00.000Z",
                        "id": "relationship--2f9a9aa9-108a-4333-83e2-4fb25add0463",
                        "spec_version": "2.1",
                        "modified": "2014-05-08T09:00:00.000Z",
                        "relationship_type": "indicates",
                        "source_ref": "indicator--a932fcc6-e032-176c-126f-cb970a5a1ade",
                        "target_ref": "malware--fdd60b30-b67c-11e3-b0b9-f01faf20d111",
                        "type": "relationship"
                    },
                    {
                        "created": "2014-05-08T09:00:00.000Z",
                        "id": "relationship--2f9a9aa9-108a-4333-83e2-4fb25add0463",
                        "spec_version": "2.1",
                        "modified": "2014-05-08T09:00:00.000Z",
                        "relationship_type": "indicates",
                        "source_ref": "indicator--a932fcc6-e032-176c-126f-cb970a5a1ade",
                        "target_ref": "malware--fdd60b30-b67c-11e3-b0b9-f01faf20d111",
                        "type": "relationship"
                    },
                    {
                        "created": "2014-05-08T09:00:00.000Z",
                        "id": "relationship--2f9a9aa9-108a-4333-83e2-4fb25add0463",
                        "spec_version": "2.1",
                        "modified": "2014-05-08T09:00:00.000Z",
                        "relationship_type": "indicates",
                        "source_ref": "indicator--a932fcc6-e032-176c-126f-cb970a5a1ade",
                        "target_ref": "malware--fdd60b30-b67c-11e3-b0b9-f01faf20d111",
                        "type": "relationship"
                    },
                    {
                        "created": "2014-05-08T09:00:00.000Z",
                        "id": "relationship--2f9a9aa9-108a-4333-83e2-4fb25add0463",
                        "spec_version": "2.1",
                        "modified": "2014-05-08T09:00:00.000Z",
                        "relationship_type": "indicates",
                        "source_ref": "indicator--a932fcc6-e032-176c-126f-cb970a5a1ade",
                        "target_ref": "malware--fdd60b30-b67c-11e3-b0b9-f01faf20d111",
                        "type": "relationship"
                    },
                    {
                        "created": "2014-05-08T09:00:00.000Z",
                        "id": "relationship--2f9a9aa9-108a-4333-83e2-4fb25add0463",
                        "spec_version": "2.1",
                        "modified": "2014-05-08T09:00:00.000Z",
                        "relationship_type": "indicates",
                        "source_ref": "indicator--a932fcc6-e032-176c-126f-cb970a5a1ade",
                        "target_ref": "malware--fdd60b30-b67c-11e3-b0b9-f01faf20d111",
                        "type": "relationship"
                    },
                    {
                        "created": "2014-05-08T09:00:00.000Z",
                        "id": "relationship--2f9a9aa9-108a-4333-83e2-4fb25add0463",
                        "spec_version": "2.1",
                        "modified": "2014-05-08T09:00:00.000Z",
                        "relationship_type": "indicates",
                        "source_ref": "indicator--a932fcc6-e032-176c-126f-cb970a5a1ade",
                        "target_ref": "malware--fdd60b30-b67c-11e3-b0b9-f01faf20d111",
                        "type": "relationship"
                    },
                    {
                        "created": "2014-05-08T09:00:00.000Z",
                        "id": "relationship--2f9a9aa9-108a-4333-83e2-4fb25add0463",
                        "spec_version": "2.1",
                        "modified": "2014-05-08T09:00:00.000Z",
                        "relationship_type": "indicates",
                        "source_ref": "indicator--a932fcc6-e032-176c-126f-cb970a5a1ade",
                        "target_ref": "malware--fdd60b30-b67c-11e3-b0b9-f01faf20d111",
                        "type": "relationship"
                    },
                    {
                        "created": "2014-05-08T09:00:00.000Z",
                        "id": "relationship--2f9a9aa9-108a-4333-83e2-4fb25add0463",
                        "spec_version": "2.1",
                        "modified": "2014-05-08T09:00:00.000Z",
                        "relationship_type": "indicates",
                        "source_ref": "indicator--a932fcc6-e032-176c-126f-cb970a5a1ade",
                        "target_ref": "malware--fdd60b30-b67c-11e3-b0b9-f01faf20d111",
                        "type": "relationship"
                    },
                    {
                        "created": "2014-05-08T09:00:00.000Z",
                        "id": "relationship--2f9a9aa9-108a-4333-83e2-4fb25add0463",
                        "spec_version": "2.1",
                        "modified": "2014-05-08T09:00:00.000Z",
                        "relationship_type": "indicates",
                        "source_ref": "indicator--a932fcc6-e032-176c-126f-cb970a5a1ade",
                        "target_ref": "malware--fdd60b30-b67c-11e3-b0b9-f01faf20d111",
                        "type": "relationship"
                    },
                    {
                        "created": "2014-05-08T09:00:00.000Z",
                        "id": "relationship--2f9a9aa9-108a-4333-83e2-4fb25add0463",
                        "spec_version": "2.1",
                        "modified": "2014-05-08T09:00:00.000Z",
                        "relationship_type": "indicates",
                        "source_ref": "indicator--a932fcc6-e032-176c-126f-cb970a5a1ade",
                        "target_ref": "malware--fdd60b30-b67c-11e3-b0b9-f01faf20d111",
                        "type": "relationship"
                    },
                    {
                        "created": "2014-05-08T09:00:00.000Z",
                        "id": "relationship--2f9a9aa9-108a-4333-83e2-4fb25add0463",
                        "spec_version": "2.1",
                        "modified": "2014-05-08T09:00:00.000Z",
                        "relationship_type": "indicates",
                        "source_ref": "indicator--a932fcc6-e032-176c-126f-cb970a5a1ade",
                        "target_ref": "malware--fdd60b30-b67c-11e3-b0b9-f01faf20d111",
                        "type": "relationship"
                    },
                    {
                        "created": "2014-05-08T09:00:00.000Z",
                        "id": "relationship--2f9a9aa9-108a-4333-83e2-4fb25add0463",
                        "spec_version": "2.1",
                        "modified": "2014-05-08T09:00:00.000Z",
                        "relationship_type": "indicates",
                        "source_ref": "indicator--a932fcc6-e032-176c-126f-cb970a5a1ade",
                        "target_ref": "malware--fdd60b30-b67c-11e3-b0b9-f01faf20d111",
                        "type": "relationship"
                    },
                    {
                        "created": "2014-05-08T09:00:00.000Z",
                        "id": "relationship--2f9a9aa9-108a-4333-83e2-4fb25add0463",
                        "spec_version": "2.1",
                        "modified": "2014-05-08T09:00:00.000Z",
                        "relationship_type": "indicates",
                        "source_ref": "indicator--a932fcc6-e032-176c-126f-cb970a5a1ade",
                        "target_ref": "malware--fdd60b30-b67c-11e3-b0b9-f01faf20d111",
                        "type": "relationship"
                    },
                    {
                        "created": "2014-05-08T09:00:00.000Z",
                        "id": "relationship--2f9a9aa9-108a-4333-83e2-4fb25add0463",
                        "spec_version": "2.1",
                        "modified": "2014-05-08T09:00:00.000Z",
                        "relationship_type": "indicates",
                        "source_ref": "indicator--a932fcc6-e032-176c-126f-cb970a5a1ade",
                        "target_ref": "malware--fdd60b30-b67c-11e3-b0b9-f01faf20d111",
                        "type": "relationship"
                    },
                    {
                        "created": "2014-05-08T09:00:00.000Z",
                        "id": "relationship--2f9a9aa9-108a-4333-83e2-4fb25add0463",
                        "spec_version": "2.1",
                        "modified": "2014-05-08T09:00:00.000Z",
                        "relationship_type": "indicates",
                        "source_ref": "indicator--a932fcc6-e032-176c-126f-cb970a5a1ade",
                        "target_ref": "malware--fdd60b30-b67c-11e3-b0b9-f01faf20d111",
                        "type": "relationship"
                    },
                    {
                        "created": "2014-05-08T09:00:00.000Z",
                        "id": "relationship--2f9a9aa9-108a-4333-83e2-4fb25add0463",
                        "spec_version": "2.1",
                        "modified": "2014-05-08T09:00:00.000Z",
                        "relationship_type": "indicates",
                        "source_ref": "indicator--a932fcc6-e032-176c-126f-cb970a5a1ade",
                        "target_ref": "malware--fdd60b30-b67c-11e3-b0b9-f01faf20d111",
                        "type": "relationship"
                    },
                    {
                        "created": "2014-05-08T09:00:00.000Z",
                        "id": "relationship--2f9a9aa9-108a-4333-83e2-4fb25add0463",
                        "spec_version": "2.1",
                        "modified": "2014-05-08T09:00:00.000Z",
                        "relationship_type": "indicates",
                        "source_ref": "indicator--a932fcc6-e032-176c-126f-cb970a5a1ade",
                        "target_ref": "malware--fdd60b30-b67c-11e3-b0b9-f01faf20d111",
                        "type": "relationship"
                    },
                    {
                        "created": "2014-05-08T09:00:00.000Z",
                        "id": "relationship--2f9a9aa9-108a-4333-83e2-4fb25add0463",
                        "spec_version": "2.1",
                        "modified": "2014-05-08T09:00:00.000Z",
                        "relationship_type": "indicates",
                        "source_ref": "indicator--a932fcc6-e032-176c-126f-cb970a5a1ade",
                        "target_ref": "malware--fdd60b30-b67c-11e3-b0b9-f01faf20d111",
                        "type": "relationship"
                    },
                    {
                        "created": "2014-05-08T09:00:00.000Z",
                        "id": "relationship--2f9a9aa9-108a-4333-83e2-4fb25add0463",
                        "spec_version": "2.1",
                        "modified": "2014-05-08T09:00:00.000Z",
                        "relationship_type": "indicates",
                        "source_ref": "indicator--a932fcc6-e032-176c-126f-cb970a5a1ade",
                        "target_ref": "malware--fdd60b30-b67c-11e3-b0b9-f01faf20d111",
                        "type": "relationship"
                    },
                    {
                        "created": "2014-05-08T09:00:00.000Z",
                        "id": "relationship--2f9a9aa9-108a-4333-83e2-4fb25add0463",
                        "spec_version": "2.1",
                        "modified": "2014-05-08T09:00:00.000Z",
                        "relationship_type": "indicates",
                        "source_ref": "indicator--a932fcc6-e032-176c-126f-cb970a5a1ade",
                        "target_ref": "malware--fdd60b30-b67c-11e3-b0b9-f01faf20d111",
                        "type": "relationship"
                    },
                    {
                        "created": "2014-05-08T09:00:00.000Z",
                        "id": "relationship--2f9a9aa9-108a-4333-83e2-4fb25add0463",
                        "spec_version": "2.1",
                        "modified": "2014-05-08T09:00:00.000Z",
                        "relationship_type": "indicates",
                        "source_ref": "indicator--a932fcc6-e032-176c-126f-cb970a5a1ade",
                        "target_ref": "malware--fdd60b30-b67c-11e3-b0b9-f01faf20d111",
                        "type": "relationship"
                    },
                    {
                        "created": "2014-05-08T09:00:00.000Z",
                        "id": "relationship--2f9a9aa9-108a-4333-83e2-4fb25add0463",
                        "spec_version": "2.1",
                        "modified": "2014-05-08T09:00:00.000Z",
                        "relationship_type": "indicates",
                        "source_ref": "indicator--a932fcc6-e032-176c-126f-cb970a5a1ade",
                        "target_ref": "malware--fdd60b30-b67c-11e3-b0b9-f01faf20d111",
                        "type": "relationship"
                    },
                    {
                        "created": "2014-05-08T09:00:00.000Z",
                        "id": "relationship--2f9a9aa9-108a-4333-83e2-4fb25add0463",
                        "spec_version": "2.1",
                        "modified": "2014-05-08T09:00:00.000Z",
                        "relationship_type": "indicates",
                        "source_ref": "indicator--a932fcc6-e032-176c-126f-cb970a5a1ade",
                        "target_ref": "malware--fdd60b30-b67c-11e3-b0b9-f01faf20d111",
                        "type": "relationship"
                    },
                    {
                        "created": "2014-05-08T09:00:00.000Z",
                        "id": "relationship--2f9a9aa9-108a-4333-83e2-4fb25add0463",
                        "spec_version": "2.1",
                        "modified": "2014-05-08T09:00:00.000Z",
                        "relationship_type": "indicates",
                        "source_ref": "indicator--a932fcc6-e032-176c-126f-cb970a5a1ade",
                        "target_ref": "malware--fdd60b30-b67c-11e3-b0b9-f01faf20d111",
                        "type": "relationship"
                    },
                    {
                        "created": "2014-05-08T09:00:00.000Z",
                        "id": "relationship--2f9a9aa9-108a-4333-83e2-4fb25add0463",
                        "spec_version": "2.1",
                        "modified": "2014-05-08T09:00:00.000Z",
                        "relationship_type": "indicates",
                        "source_ref": "indicator--a932fcc6-e032-176c-126f-cb970a5a1ade",
                        "target_ref": "malware--fdd60b30-b67c-11e3-b0b9-f01faf20d111",
                        "type": "relationship"
                    },
                    {
                        "created": "2014-05-08T09:00:00.000Z",
                        "id": "relationship--2f9a9aa9-108a-4333-83e2-4fb25add0463",
                        "spec_version": "2.1",
                        "modified": "2014-05-08T09:00:00.000Z",
                        "relationship_type": "indicates",
                        "source_ref": "indicator--a932fcc6-e032-176c-126f-cb970a5a1ade",
                        "target_ref": "malware--fdd60b30-b67c-11e3-b0b9-f01faf20d111",
                        "type": "relationship"
                    },
                    {
                        "created": "2014-05-08T09:00:00.000Z",
                        "id": "relationship--2f9a9aa9-108a-4333-83e2-4fb25add0463",
                        "spec_version": "2.1",
                        "modified": "2014-05-08T09:00:00.000Z",
                        "relationship_type": "indicates",
                        "source_ref": "indicator--a932fcc6-e032-176c-126f-cb970a5a1ade",
                        "target_ref": "malware--fdd60b30-b67c-11e3-b0b9-f01faf20d111",
                        "type": "relationship"
                    },
                    {
                        "created": "2014-05-08T09:00:00.000Z",
                        "id": "relationship--2f9a9aa9-108a-4333-83e2-4fb25add0463",
                        "spec_version": "2.1",
                        "modified": "2014-05-08T09:00:00.000Z",
                        "relationship_type": "indicates",
                        "source_ref": "indicator--a932fcc6-e032-176c-126f-cb970a5a1ade",
                        "target_ref": "malware--fdd60b30-b67c-11e3-b0b9-f01faf20d111",
                        "type": "relationship"
                    },
                    {
                        "created": "2014-05-08T09:00:00.000Z",
                        "id": "relationship--2f9a9aa9-108a-4333-83e2-4fb25add0463",
                        "spec_version": "2.1",
                        "modified": "2014-05-08T09:00:00.000Z",
                        "relationship_type": "indicates",
                        "source_ref": "indicator--a932fcc6-e032-176c-126f-cb970a5a1ade",
                        "target_ref": "malware--fdd60b30-b67c-11e3-b0b9-f01faf20d111",
                        "type": "relationship"
                    },
                    {
                        "created": "2014-05-08T09:00:00.000Z",
                        "id": "relationship--2f9a9aa9-108a-4333-83e2-4fb25add0463",
                        "spec_version": "2.1",
                        "modified": "2014-05-08T09:00:00.000Z",
                        "relationship_type": "indicates",
                        "source_ref": "indicator--a932fcc6-e032-176c-126f-cb970a5a1ade",
                        "target_ref": "malware--fdd60b30-b67c-11e3-b0b9-f01faf20d111",
                        "type": "relationship"
                    },
                    {
                        "created": "2014-05-08T09:00:00.000Z",
                        "id": "relationship--2f9a9aa9-108a-4333-83e2-4fb25add0463",
                        "spec_version": "2.1",
                        "modified": "2014-05-08T09:00:00.000Z",
                        "relationship_type": "indicates",
                        "source_ref": "indicator--a932fcc6-e032-176c-126f-cb970a5a1ade",
                        "target_ref": "malware--fdd60b30-b67c-11e3-b0b9-f01faf20d111",
                        "type": "relationship"
                    },
                    {
                        "created": "2014-05-08T09:00:00.000Z",
                        "id": "relationship--2f9a9aa9-108a-4333-83e2-4fb25add0463",
                        "spec_version": "2.1",
                        "modified": "2014-05-08T09:00:00.000Z",
                        "relationship_type": "indicates",
                        "source_ref": "indicator--a932fcc6-e032-176c-126f-cb970a5a1ade",
                        "target_ref": "malware--fdd60b30-b67c-11e3-b0b9-f01faf20d111",
                        "type": "relationship"
                    },
                    {
                        "created": "2014-05-08T09:00:00.000Z",
                        "id": "relationship--2f9a9aa9-108a-4333-83e2-4fb25add0463",
                        "spec_version": "2.1",
                        "modified": "2014-05-08T09:00:00.000Z",
                        "relationship_type": "indicates",
                        "source_ref": "indicator--a932fcc6-e032-176c-126f-cb970a5a1ade",
                        "target_ref": "malware--fdd60b30-b67c-11e3-b0b9-f01faf20d111",
                        "type": "relationship"
                    },
                    {
                        "created": "2014-05-08T09:00:00.000Z",
                        "id": "relationship--2f9a9aa9-108a-4333-83e2-4fb25add0463",
                        "spec_version": "2.1",
                        "modified": "2014-05-08T09:00:00.000Z",
                        "relationship_type": "indicates",
                        "source_ref": "indicator--a932fcc6-e032-176c-126f-cb970a5a1ade",
                        "target_ref": "malware--fdd60b30-b67c-11e3-b0b9-f01faf20d111",
                        "type": "relationship"
                    },
                    {
                        "created": "2014-05-08T09:00:00.000Z",
                        "id": "relationship--2f9a9aa9-108a-4333-83e2-4fb25add0463",
                        "spec_version": "2.1",
                        "modified": "2014-05-08T09:00:00.000Z",
                        "relationship_type": "indicates",
                        "source_ref": "indicator--a932fcc6-e032-176c-126f-cb970a5a1ade",
                        "target_ref": "malware--fdd60b30-b67c-11e3-b0b9-f01faf20d111",
                        "type": "relationship"
                    },
                    {
                        "created": "2014-05-08T09:00:00.000Z",
                        "id": "relationship--2f9a9aa9-108a-4333-83e2-4fb25add0463",
                        "spec_version": "2.1",
                        "modified": "2014-05-08T09:00:00.000Z",
                        "relationship_type": "indicates",
                        "source_ref": "indicator--a932fcc6-e032-176c-126f-cb970a5a1ade",
                        "target_ref": "malware--fdd60b30-b67c-11e3-b0b9-f01faf20d111",
                        "type": "relationship"
                    },
                    {
                        "created": "2014-05-08T09:00:00.000Z",
                        "id": "relationship--2f9a9aa9-108a-4333-83e2-4fb25add0463",
                        "spec_version": "2.1",
                        "modified": "2014-05-08T09:00:00.000Z",
                        "relationship_type": "indicates",
                        "source_ref": "indicator--a932fcc6-e032-176c-126f-cb970a5a1ade",
                        "target_ref": "malware--fdd60b30-b67c-11e3-b0b9-f01faf20d111",
                        "type": "relationship"
                    },
                    {
                        "created": "2014-05-08T09:00:00.000Z",
                        "id": "relationship--2f9a9aa9-108a-4333-83e2-4fb25add0463",
                        "spec_version": "2.1",
                        "modified": "2014-05-08T09:00:00.000Z",
                        "relationship_type": "indicates",
                        "source_ref": "indicator--a932fcc6-e032-176c-126f-cb970a5a1ade",
                        "target_ref": "malware--fdd60b30-b67c-11e3-b0b9-f01faf20d111",
                        "type": "relationship"
                    },
                    {
                        "created": "2014-05-08T09:00:00.000Z",
                        "id": "relationship--2f9a9aa9-108a-4333-83e2-4fb25add0463",
                        "spec_version": "2.1",
                        "modified": "2014-05-08T09:00:00.000Z",
                        "relationship_type": "indicates",
                        "source_ref": "indicator--a932fcc6-e032-176c-126f-cb970a5a1ade",
                        "target_ref": "malware--fdd60b30-b67c-11e3-b0b9-f01faf20d111",
                        "type": "relationship"
                    },
                    {
                        "created": "2014-05-08T09:00:00.000Z",
                        "id": "relationship--2f9a9aa9-108a-4333-83e2-4fb25add0463",
                        "spec_version": "2.1",
                        "modified": "2014-05-08T09:00:00.000Z",
                        "relationship_type": "indicates",
                        "source_ref": "indicator--a932fcc6-e032-176c-126f-cb970a5a1ade",
                        "target_ref": "malware--fdd60b30-b67c-11e3-b0b9-f01faf20d111",
                        "type": "relationship"
                    },
                    {
                        "created": "2014-05-08T09:00:00.000Z",
                        "id": "relationship--2f9a9aa9-108a-4333-83e2-4fb25add0463",
                        "spec_version": "2.1",
                        "modified": "2014-05-08T09:00:00.000Z",
                        "relationship_type": "indicates",
                        "source_ref": "indicator--a932fcc6-e032-176c-126f-cb970a5a1ade",
                        "target_ref": "malware--fdd60b30-b67c-11e3-b0b9-f01faf20d111",
                        "type": "relationship"
                    },
                    {
                        "created": "2014-05-08T09:00:00.000Z",
                        "id": "relationship--2f9a9aa9-108a-4333-83e2-4fb25add0463",
                        "spec_version": "2.1",
                        "modified": "2014-05-08T09:00:00.000Z",
                        "relationship_type": "indicates",
                        "source_ref": "indicator--a932fcc6-e032-176c-126f-cb970a5a1ade",
                        "target_ref": "malware--fdd60b30-b67c-11e3-b0b9-f01faf20d111",
                        "type": "relationship"
                    },
                    {
                        "created": "2014-05-08T09:00:00.000Z",
                        "id": "relationship--2f9a9aa9-108a-4333-83e2-4fb25add0463",
                        "spec_version": "2.1",
                        "modified": "2014-05-08T09:00:00.000Z",
                        "relationship_type": "indicates",
                        "source_ref": "indicator--a932fcc6-e032-176c-126f-cb970a5a1ade",
                        "target_ref": "malware--fdd60b30-b67c-11e3-b0b9-f01faf20d111",
                        "type": "relationship"
                    },
                    {
                        "created": "2014-05-08T09:00:00.000Z",
                        "id": "relationship--2f9a9aa9-108a-4333-83e2-4fb25add0463",
                        "spec_version": "2.1",
                        "modified": "2014-05-08T09:00:00.000Z",
                        "relationship_type": "indicates",
                        "source_ref": "indicator--a932fcc6-e032-176c-126f-cb970a5a1ade",
                        "target_ref": "malware--fdd60b30-b67c-11e3-b0b9-f01faf20d111",
                        "type": "relationship"
                    },
                    {
                        "created": "2014-05-08T09:00:00.000Z",
                        "id": "relationship--2f9a9aa9-108a-4333-83e2-4fb25add0463",
                        "spec_version": "2.1",
                        "modified": "2014-05-08T09:00:00.000Z",
                        "relationship_type": "indicates",
                        "source_ref": "indicator--a932fcc6-e032-176c-126f-cb970a5a1ade",
                        "target_ref": "malware--fdd60b30-b67c-11e3-b0b9-f01faf20d111",
                        "type": "relationship"
                    },
                    {
                        "created": "2014-05-08T09:00:00.000Z",
                        "id": "relationship--2f9a9aa9-108a-4333-83e2-4fb25add0463",
                        "spec_version": "2.1",
                        "modified": "2014-05-08T09:00:00.000Z",
                        "relationship_type": "indicates",
                        "source_ref": "indicator--a932fcc6-e032-176c-126f-cb970a5a1ade",
                        "target_ref": "malware--fdd60b30-b67c-11e3-b0b9-f01faf20d111",
                        "type": "relationship"
                    },
                    {
                        "created": "2014-05-08T09:00:00.000Z",
                        "id": "relationship--2f9a9aa9-108a-4333-83e2-4fb25add0463",
                        "spec_version": "2.1",
                        "modified": "2014-05-08T09:00:00.000Z",
                        "relationship_type": "indicates",
                        "source_ref": "indicator--a932fcc6-e032-176c-126f-cb970a5a1ade",
                        "target_ref": "malware--fdd60b30-b67c-11e3-b0b9-f01faf20d111",
                        "type": "relationship"
                    },
                    {
                        "created": "2014-05-08T09:00:00.000Z",
                        "id": "relationship--2f9a9aa9-108a-4333-83e2-4fb25add0463",
                        "spec_version": "2.1",
                        "modified": "2014-05-08T09:00:00.000Z",
                        "relationship_type": "indicates",
                        "source_ref": "indicator--a932fcc6-e032-176c-126f-cb970a5a1ade",
                        "target_ref": "malware--fdd60b30-b67c-11e3-b0b9-f01faf20d111",
                        "type": "relationship"
                    },
                    {
                        "created": "2014-05-08T09:00:00.000Z",
                        "id": "relationship--2f9a9aa9-108a-4333-83e2-4fb25add0463",
                        "spec_version": "2.1",
                        "modified": "2014-05-08T09:00:00.000Z",
                        "relationship_type": "indicates",
                        "source_ref": "indicator--a932fcc6-e032-176c-126f-cb970a5a1ade",
                        "target_ref": "malware--fdd60b30-b67c-11e3-b0b9-f01faf20d111",
                        "type": "relationship"
                    },
                    {
                        "created": "2014-05-08T09:00:00.000Z",
                        "id": "relationship--2f9a9aa9-108a-4333-83e2-4fb25add0463",
                        "spec_version": "2.1",
                        "modified": "2014-05-08T09:00:00.000Z",
                        "relationship_type": "indicates",
                        "source_ref": "indicator--a932fcc6-e032-176c-126f-cb970a5a1ade",
                        "target_ref": "malware--fdd60b30-b67c-11e3-b0b9-f01faf20d111",
                        "type": "relationship"
                    },
                    {
                        "created": "2014-05-08T09:00:00.000Z",
                        "id": "relationship--2f9a9aa9-108a-4333-83e2-4fb25add0463",
                        "spec_version": "2.1",
                        "modified": "2014-05-08T09:00:00.000Z",
                        "relationship_type": "indicates",
                        "source_ref": "indicator--a932fcc6-e032-176c-126f-cb970a5a1ade",
                        "target_ref": "malware--fdd60b30-b67c-11e3-b0b9-f01faf20d111",
                        "type": "relationship"
                    },
                    {
                        "created": "2014-05-08T09:00:00.000Z",
                        "id": "relationship--2f9a9aa9-108a-4333-83e2-4fb25add0463",
                        "spec_version": "2.1",
                        "modified": "2014-05-08T09:00:00.000Z",
                        "relationship_type": "indicates",
                        "source_ref": "indicator--a932fcc6-e032-176c-126f-cb970a5a1ade",
                        "target_ref": "malware--fdd60b30-b67c-11e3-b0b9-f01faf20d111",
                        "type": "relationship"
                    },
                    {
                        "created": "2014-05-08T09:00:00.000Z",
                        "id": "relationship--2f9a9aa9-108a-4333-83e2-4fb25add0463",
                        "spec_version": "2.1",
                        "modified": "2014-05-08T09:00:00.000Z",
                        "relationship_type": "indicates",
                        "source_ref": "indicator--a932fcc6-e032-176c-126f-cb970a5a1ade",
                        "target_ref": "malware--fdd60b30-b67c-11e3-b0b9-f01faf20d111",
                        "type": "relationship"
                    },
                    {
                        "created": "2014-05-08T09:00:00.000Z",
                        "id": "relationship--2f9a9aa9-108a-4333-83e2-4fb25add0463",
                        "spec_version": "2.1",
                        "modified": "2014-05-08T09:00:00.000Z",
                        "relationship_type": "indicates",
                        "source_ref": "indicator--a932fcc6-e032-176c-126f-cb970a5a1ade",
                        "target_ref": "malware--fdd60b30-b67c-11e3-b0b9-f01faf20d111",
                        "type": "relationship"
                    },
                    {
                        "created": "2014-05-08T09:00:00.000Z",
                        "id": "relationship--2f9a9aa9-108a-4333-83e2-4fb25add0463",
                        "spec_version": "2.1",
                        "modified": "2014-05-08T09:00:00.000Z",
                        "relationship_type": "indicates",
                        "source_ref": "indicator--a932fcc6-e032-176c-126f-cb970a5a1ade",
                        "target_ref": "malware--fdd60b30-b67c-11e3-b0b9-f01faf20d111",
                        "type": "relationship"
                    },
                    {
                        "created": "2014-05-08T09:00:00.000Z",
                        "id": "relationship--2f9a9aa9-108a-4333-83e2-4fb25add0463",
                        "spec_version": "2.1",
                        "modified": "2014-05-08T09:00:00.000Z",
                        "relationship_type": "indicates",
                        "source_ref": "indicator--a932fcc6-e032-176c-126f-cb970a5a1ade",
                        "target_ref": "malware--fdd60b30-b67c-11e3-b0b9-f01faf20d111",
                        "type": "relationship"
                    },
                    {
                        "created": "2014-05-08T09:00:00.000Z",
                        "id": "relationship--2f9a9aa9-108a-4333-83e2-4fb25add0463",
                        "spec_version": "2.1",
                        "modified": "2014-05-08T09:00:00.000Z",
                        "relationship_type": "indicates",
                        "source_ref": "indicator--a932fcc6-e032-176c-126f-cb970a5a1ade",
                        "target_ref": "malware--fdd60b30-b67c-11e3-b0b9-f01faf20d111",
                        "type": "relationship"
                    },
                    {
                        "created": "2014-05-08T09:00:00.000Z",
                        "id": "relationship--2f9a9aa9-108a-4333-83e2-4fb25add0463",
                        "spec_version": "2.1",
                        "modified": "2014-05-08T09:00:00.000Z",
                        "relationship_type": "indicates",
                        "source_ref": "indicator--a932fcc6-e032-176c-126f-cb970a5a1ade",
                        "target_ref": "malware--fdd60b30-b67c-11e3-b0b9-f01faf20d111",
                        "type": "relationship"
                    },
                    {
                        "created": "2014-05-08T09:00:00.000Z",
                        "id": "relationship--2f9a9aa9-108a-4333-83e2-4fb25add0463",
                        "spec_version": "2.1",
                        "modified": "2014-05-08T09:00:00.000Z",
                        "relationship_type": "indicates",
                        "source_ref": "indicator--a932fcc6-e032-176c-126f-cb970a5a1ade",
                        "target_ref": "malware--fdd60b30-b67c-11e3-b0b9-f01faf20d111",
                        "type": "relationship"
                    },
                    {
                        "created": "2014-05-08T09:00:00.000Z",
                        "id": "relationship--2f9a9aa9-108a-4333-83e2-4fb25add0463",
                        "spec_version": "2.1",
                        "modified": "2014-05-08T09:00:00.000Z",
                        "relationship_type": "indicates",
                        "source_ref": "indicator--a932fcc6-e032-176c-126f-cb970a5a1ade",
                        "target_ref": "malware--fdd60b30-b67c-11e3-b0b9-f01faf20d111",
                        "type": "relationship"
                    },
                    {
                        "created": "2014-05-08T09:00:00.000Z",
                        "id": "relationship--2f9a9aa9-108a-4333-83e2-4fb25add0463",
                        "spec_version": "2.1",
                        "modified": "2014-05-08T09:00:00.000Z",
                        "relationship_type": "indicates",
                        "source_ref": "indicator--a932fcc6-e032-176c-126f-cb970a5a1ade",
                        "target_ref": "malware--fdd60b30-b67c-11e3-b0b9-f01faf20d111",
                        "type": "relationship"
                    },
                    {
                        "created": "2014-05-08T09:00:00.000Z",
                        "id": "relationship--2f9a9aa9-108a-4333-83e2-4fb25add0463",
                        "spec_version": "2.1",
                        "modified": "2014-05-08T09:00:00.000Z",
                        "relationship_type": "indicates",
                        "source_ref": "indicator--a932fcc6-e032-176c-126f-cb970a5a1ade",
                        "target_ref": "malware--fdd60b30-b67c-11e3-b0b9-f01faf20d111",
                        "type": "relationship"
                    },
                    {
                        "created": "2014-05-08T09:00:00.000Z",
                        "id": "relationship--2f9a9aa9-108a-4333-83e2-4fb25add0463",
                        "spec_version": "2.1",
=======
                    {
                        "created": "2017-01-27T13:49:53.997Z",
                        "description": "Poison Ivy",
                        "id": "malware--fdd60b30-b67c-11e3-b0b9-f01faf20d111",
                        "spec_version": "2.1",
                        "labels": [
                            "remote-access-trojan"
                        ],
                        "modified": "2017-01-27T13:49:53.997Z",
                        "name": "Poison Ivy",
                        "type": "malware"
                    },
                    {
                        "created": "2014-05-08T09:00:00.000Z",
                        "id": "indicator--a932fcc6-e032-176c-126f-cb970a5a1ade",
                        "spec_version": "2.1",
                        "labels": [
                            "file-hash-watchlist"
                        ],
>>>>>>> fb6f6cfc
                        "modified": "2014-05-08T09:00:00.000Z",
                        "relationship_type": "indicates",
                        "source_ref": "indicator--a932fcc6-e032-176c-126f-cb970a5a1ade",
                        "target_ref": "malware--fdd60b30-b67c-11e3-b0b9-f01faf20d111",
                        "type": "relationship"
                    },
                    {
                        "created": "2014-05-08T09:00:00.000Z",
                        "id": "relationship--2f9a9aa9-108a-4333-83e2-4fb25add0463",
                        "spec_version": "2.1",
                        "modified": "2014-05-08T09:00:00.000Z",
                        "relationship_type": "indicates",
                        "source_ref": "indicator--a932fcc6-e032-176c-126f-cb970a5a1ade",
                        "target_ref": "malware--fdd60b30-b67c-11e3-b0b9-f01faf20d111",
                        "type": "relationship"
                    },
                    {
                        "created": "2014-05-08T09:00:00.000Z",
                        "id": "relationship--2f9a9aa9-108a-4333-83e2-4fb25add0463",
                        "spec_version": "2.1",
                        "modified": "2014-05-08T09:00:00.000Z",
                        "relationship_type": "indicates",
                        "source_ref": "indicator--a932fcc6-e032-176c-126f-cb970a5a1ade",
                        "target_ref": "malware--fdd60b30-b67c-11e3-b0b9-f01faf20d111",
                        "type": "relationship"
                    },
                    {
                        "created": "2014-05-08T09:00:00.000Z",
                        "id": "relationship--2f9a9aa9-108a-4333-83e2-4fb25add0463",
                        "spec_version": "2.1",
                        "modified": "2014-05-08T09:00:00.000Z",
                        "relationship_type": "indicates",
                        "source_ref": "indicator--a932fcc6-e032-176c-126f-cb970a5a1ade",
                        "target_ref": "malware--fdd60b30-b67c-11e3-b0b9-f01faf20d111",
                        "type": "relationship"
                    },
                    {
                        "created": "2014-05-08T09:00:00.000Z",
                        "id": "relationship--2f9a9aa9-108a-4333-83e2-4fb25add0463",
                        "spec_version": "2.1",
                        "modified": "2014-05-08T09:00:00.000Z",
                        "relationship_type": "indicates",
                        "source_ref": "indicator--a932fcc6-e032-176c-126f-cb970a5a1ade",
                        "target_ref": "malware--fdd60b30-b67c-11e3-b0b9-f01faf20d111",
                        "type": "relationship"
                    },
                    {
                        "created": "2014-05-08T09:00:00.000Z",
                        "id": "relationship--2f9a9aa9-108a-4333-83e2-4fb25add0463",
                        "spec_version": "2.1",
                        "modified": "2014-05-08T09:00:00.000Z",
                        "relationship_type": "indicates",
                        "source_ref": "indicator--a932fcc6-e032-176c-126f-cb970a5a1ade",
                        "target_ref": "malware--fdd60b30-b67c-11e3-b0b9-f01faf20d111",
                        "type": "relationship"
                    },
                    {
                        "created": "2014-05-08T09:00:00.000Z",
                        "id": "relationship--2f9a9aa9-108a-4333-83e2-4fb25add0463",
                        "spec_version": "2.1",
                        "modified": "2014-05-08T09:00:00.000Z",
                        "relationship_type": "indicates",
                        "source_ref": "indicator--a932fcc6-e032-176c-126f-cb970a5a1ade",
                        "target_ref": "malware--fdd60b30-b67c-11e3-b0b9-f01faf20d111",
                        "type": "relationship"
                    },
                    {
                        "created": "2014-05-08T09:00:00.000Z",
                        "id": "relationship--2f9a9aa9-108a-4333-83e2-4fb25add0463",
                        "spec_version": "2.1",
                        "modified": "2014-05-08T09:00:00.000Z",
                        "relationship_type": "indicates",
                        "source_ref": "indicator--a932fcc6-e032-176c-126f-cb970a5a1ade",
                        "target_ref": "malware--fdd60b30-b67c-11e3-b0b9-f01faf20d111",
                        "type": "relationship"
                    },
                    {
                        "created": "2014-05-08T09:00:00.000Z",
                        "id": "relationship--2f9a9aa9-108a-4333-83e2-4fb25add0463",
                        "spec_version": "2.1",
                        "modified": "2014-05-08T09:00:00.000Z",
                        "relationship_type": "indicates",
                        "source_ref": "indicator--a932fcc6-e032-176c-126f-cb970a5a1ade",
                        "target_ref": "malware--fdd60b30-b67c-11e3-b0b9-f01faf20d111",
                        "type": "relationship"
                    },
                    {
                        "created": "2014-05-08T09:00:00.000Z",
                        "id": "relationship--2f9a9aa9-108a-4333-83e2-4fb25add0463",
                        "spec_version": "2.1",
                        "modified": "2014-05-08T09:00:00.000Z",
                        "relationship_type": "indicates",
                        "source_ref": "indicator--a932fcc6-e032-176c-126f-cb970a5a1ade",
                        "target_ref": "malware--fdd60b30-b67c-11e3-b0b9-f01faf20d111",
                        "type": "relationship"
                    },
                    {
                        "created": "2014-05-08T09:00:00.000Z",
                        "id": "relationship--2f9a9aa9-108a-4333-83e2-4fb25add0463",
                        "spec_version": "2.1",
                        "modified": "2014-05-08T09:00:00.000Z",
                        "relationship_type": "indicates",
                        "source_ref": "indicator--a932fcc6-e032-176c-126f-cb970a5a1ade",
                        "target_ref": "malware--fdd60b30-b67c-11e3-b0b9-f01faf20d111",
                        "type": "relationship"
                    },
                    {
                        "created": "2014-05-08T09:00:00.000Z",
                        "id": "relationship--2f9a9aa9-108a-4333-83e2-4fb25add0463",
                        "spec_version": "2.1",
                        "modified": "2014-05-08T09:00:00.000Z",
                        "relationship_type": "indicates",
                        "source_ref": "indicator--a932fcc6-e032-176c-126f-cb970a5a1ade",
                        "target_ref": "malware--fdd60b30-b67c-11e3-b0b9-f01faf20d111",
                        "type": "relationship"
                    },
                    {
                        "created": "2014-05-08T09:00:00.000Z",
                        "id": "relationship--2f9a9aa9-108a-4333-83e2-4fb25add0463",
                        "spec_version": "2.1",
                        "modified": "2014-05-08T09:00:00.000Z",
                        "relationship_type": "indicates",
                        "source_ref": "indicator--a932fcc6-e032-176c-126f-cb970a5a1ade",
                        "target_ref": "malware--fdd60b30-b67c-11e3-b0b9-f01faf20d111",
                        "type": "relationship"
                    },
                    {
                        "created": "2014-05-08T09:00:00.000Z",
                        "id": "relationship--2f9a9aa9-108a-4333-83e2-4fb25add0463",
                        "spec_version": "2.1",
                        "modified": "2014-05-08T09:00:00.000Z",
                        "relationship_type": "indicates",
                        "source_ref": "indicator--a932fcc6-e032-176c-126f-cb970a5a1ade",
                        "target_ref": "malware--fdd60b30-b67c-11e3-b0b9-f01faf20d111",
                        "type": "relationship"
                    },
                    {
                        "created": "2014-05-08T09:00:00.000Z",
                        "id": "relationship--2f9a9aa9-108a-4333-83e2-4fb25add0463",
                        "spec_version": "2.1",
                        "modified": "2014-05-08T09:00:00.000Z",
                        "relationship_type": "indicates",
                        "source_ref": "indicator--a932fcc6-e032-176c-126f-cb970a5a1ade",
                        "target_ref": "malware--fdd60b30-b67c-11e3-b0b9-f01faf20d111",
                        "type": "relationship"
                    },
                    {
                        "created": "2014-05-08T09:00:00.000Z",
                        "id": "relationship--2f9a9aa9-108a-4333-83e2-4fb25add0463",
                        "spec_version": "2.1",
                        "modified": "2014-05-08T09:00:00.000Z",
                        "relationship_type": "indicates",
                        "source_ref": "indicator--a932fcc6-e032-176c-126f-cb970a5a1ade",
                        "target_ref": "malware--fdd60b30-b67c-11e3-b0b9-f01faf20d111",
                        "type": "relationship"
                    },
                    {
                        "created": "2014-05-08T09:00:00.000Z",
                        "id": "relationship--2f9a9aa9-108a-4333-83e2-4fb25add0463",
                        "spec_version": "2.1",
                        "modified": "2014-05-08T09:00:00.000Z",
                        "relationship_type": "indicates",
                        "source_ref": "indicator--a932fcc6-e032-176c-126f-cb970a5a1ade",
                        "target_ref": "malware--fdd60b30-b67c-11e3-b0b9-f01faf20d111",
                        "type": "relationship"
                    },
                    {
                        "created": "2014-05-08T09:00:00.000Z",
                        "id": "relationship--2f9a9aa9-108a-4333-83e2-4fb25add0463",
                        "spec_version": "2.1",
                        "modified": "2014-05-08T09:00:00.000Z",
                        "relationship_type": "indicates",
                        "source_ref": "indicator--a932fcc6-e032-176c-126f-cb970a5a1ade",
                        "target_ref": "malware--fdd60b30-b67c-11e3-b0b9-f01faf20d111",
                        "type": "relationship"
                    },
                    {
                        "created": "2014-05-08T09:00:00.000Z",
                        "id": "relationship--2f9a9aa9-108a-4333-83e2-4fb25add0463",
                        "spec_version": "2.1",
                        "modified": "2014-05-08T09:00:00.000Z",
                        "relationship_type": "indicates",
                        "source_ref": "indicator--a932fcc6-e032-176c-126f-cb970a5a1ade",
                        "target_ref": "malware--fdd60b30-b67c-11e3-b0b9-f01faf20d111",
                        "type": "relationship"
                    },
                    {
                        "created": "2014-05-08T09:00:00.000Z",
                        "id": "relationship--2f9a9aa9-108a-4333-83e2-4fb25add0463",
                        "spec_version": "2.1",
                        "modified": "2014-05-08T09:00:00.000Z",
                        "relationship_type": "indicates",
                        "source_ref": "indicator--a932fcc6-e032-176c-126f-cb970a5a1ade",
                        "target_ref": "malware--fdd60b30-b67c-11e3-b0b9-f01faf20d111",
                        "type": "relationship"
                    },
                    {
                        "created": "2014-05-08T09:00:00.000Z",
                        "id": "relationship--2f9a9aa9-108a-4333-83e2-4fb25add0463",
                        "spec_version": "2.1",
                        "modified": "2014-05-08T09:00:00.000Z",
                        "relationship_type": "indicates",
                        "source_ref": "indicator--a932fcc6-e032-176c-126f-cb970a5a1ade",
                        "target_ref": "malware--fdd60b30-b67c-11e3-b0b9-f01faf20d111",
                        "type": "relationship"
                    }
                ],
                "manifest": [
                    {
                        "id": "indicator--a932fcc6-e032-176c-126f-cb970a5a1ade",
                        "date_added": "2016-11-01T03:04:05Z",
                        "version": "2014-05-08T09:00:00.000Z",
                        "media_type": "application/vnd.oasis.stix+json; version=2.1"
                    },
                    {
                        "id": "malware--fdd60b30-b67c-11e3-b0b9-f01faf20d111",
                        "date_added": "2017-01-28T13:49:53.997Z",
                        "version": "2017-01-27T13:49:53.997Z",
                        "media_type": "application/vnd.oasis.stix+json; version=2.1"
                    }
                ]
            },
            {
                "id": "52892447-4d7e-4f70-b94d-d7f22742ff63",
                "title": "Indicators from the past 24-hours",
                "description": "This data collection is for collecting current IOCs",
                "can_read": true,
                "can_write": false,
                "media_types": [
                    "application/vnd.oasis.stix+json; version=2.1"
                ],
                "objects": [
                    {
                        "created": "2016-11-03T12:30:59.000Z",
                        "id": "indicator--d81f86b9-975b-bc0b-775e-810c5ad45a4f",
                        "spec_version": "2.1",
                        "indicator_types": [
                            "url-watchlist"
                        ],
                        "modified": "2017-01-27T13:49:53.935Z",
                        "name": "Malicious site hosting downloader",
                        "pattern": "[url:value = 'http://x4z9arb.cn/4712']",
                        "type": "indicator",
                        "valid_from": "2016-11-03T12:30:59.000Z"
                    },
					{
                        "created": "2016-11-03T12:30:59.000Z",
                        "description": "Accessing this url will infect your machine with malware.",
						"id": "indicator--d81f86b9-975b-bc0b-775e-810c5ad45a4f",
                        "spec_version": "2.1",
                        "indicator_types": [
                            "url-watchlist"
                        ],
                        "modified": "2016-11-03T12:30:59.000Z",
                        "name": "Malicious site hosting downloader",
                        "pattern": "[url:value = 'http://x4z9arb.cn/4712']",
                        "type": "indicator",
                        "valid_from": "2017-01-27T13:49:53.935382Z"
                    }
                ],
                "manifest": [
                    {
                        "id": "indicator--d81f86b9-975b-bc0b-775e-810c5ad45a4f",
                        "date_added": "2016-12-27T13:49:53Z",
                        "version": "2016-11-03T12:30:59.000Z",
                        "media_type": "application/vnd.oasis.stix+json; version=2.1"
                    },
                    {
                        "id": "indicator--d81f86b9-975b-bc0b-775e-810c5ad45a4f",
                        "date_added": "2017-12-31T13:49:53Z",
                        "version": "2017-01-27T13:49:53.935Z",
                        "media_type": "application/vnd.oasis.stix+json; version=2.1"
                    }
                ]
            },
            {
                "id": "64993447-4d7e-4f70-b94d-d7f33742ee63",
                "title": "Secret Indicators",
                "description": "Non accessible",
                "can_read":false,
                "can_write": false,
                "media_types": [
                    "application/vnd.oasis.stix+json; version=2.1"
                ],
                "objects": [
                    {
                        "created": "2016-11-03T12:30:59.000Z",
                        "description": "Accessing this url will infect your machine with malware.",
                        "id": "indicator--b81f86b9-975b-bb0b-775e-810c5bd45b4f",
                        "spec_version": "2.1",
                        "indicator_types": [
                            "url-watchlist"
                        ],
                        "modified": "2016-11-03T12:30:59.000Z",
                        "name": "Malicious site hosting downloader",
                        "pattern": "[url:value = 'http://z4z10farb.cn/4712']",
                        "type": "indicator",
                        "valid_from": "2017-01-27T13:49:53.935382Z"
                    }
                ],
                "manifest": [
                    {
                        "id": "indicator--b81f86b9-975b-bb0b-775e-810c5bd45b4f",
                        "date_added": "2016-12-27T13:49:53Z",
                        "version": "2016-11-03T12:30:59.000Z",
                        "media_type": "application/vnd.oasis.stix+json; version=2.1"
                    },
                    {
                        "id": "indicator--b81f86b9-975b-bb0b-775e-810c5bd45b4f",
                        "date_added": "2017-02-25T13:49:53Z",
                        "version": "2017-01-27T13:49:53.935Z",
                        "media_type": "application/vnd.oasis.stix+json; version=2.1"
                    }
                ]
            }
        ]
    }
}<|MERGE_RESOLUTION|>--- conflicted
+++ resolved
@@ -107,7 +107,6 @@
                     "application/vnd.oasis.stix+json; version=2.1"
                 ],
                 "objects": [
-<<<<<<< HEAD
                     {
                         "created": "2017-01-27T13:49:53.997Z",
                         "description": "Poison Ivy",
@@ -127,1097 +126,6 @@
                         "labels": [
                             "file-hash-watchlist"
                         ],
-                        "modified": "2014-05-08T09:00:00.000Z",
-                        "name": "File hash for Poison Ivy variant",
-                        "pattern": "[file:hashes.'SHA-256' = 'ef537f25c895bfa782526529a9b63d97aa631564d5d789c2b765448c8635fb6c']",
-                        "type": "indicator",
-                        "valid_from": "2014-05-08T09:00:00.000000Z"
-                    },
-                    {
-                        "created": "2014-05-08T09:00:00.000Z",
-                        "id": "relationship--2f9a9aa9-108a-4333-83e2-4fb25add0463",
-                        "spec_version": "2.1",
-                        "modified": "2014-05-08T09:00:00.000Z",
-                        "relationship_type": "indicates",
-                        "source_ref": "indicator--a932fcc6-e032-176c-126f-cb970a5a1ade",
-                        "target_ref": "malware--fdd60b30-b67c-11e3-b0b9-f01faf20d111",
-                        "type": "relationship"
-                    },
-		    {
-                        "created": "2014-05-08T09:00:00.000Z",
-                        "id": "relationship--2f9a9aa9-108a-4333-83e2-4fb25add0463",
-                        "spec_version": "2.1",
-                        "modified": "2014-05-08T09:00:00.000Z",
-                        "relationship_type": "indicates",
-                        "source_ref": "indicator--a932fcc6-e032-176c-126f-cb970a5a1ade",
-                        "target_ref": "malware--fdd60b30-b67c-11e3-b0b9-f01faf20d111",
-                        "type": "relationship"
-                    },
-                    {
-                        "created": "2014-05-08T09:00:00.000Z",
-                        "id": "relationship--2f9a9aa9-108a-4333-83e2-4fb25add0463",
-                        "spec_version": "2.1",
-                        "modified": "2014-05-08T09:00:00.000Z",
-                        "relationship_type": "indicates",
-                        "source_ref": "indicator--a932fcc6-e032-176c-126f-cb970a5a1ade",
-                        "target_ref": "malware--fdd60b30-b67c-11e3-b0b9-f01faf20d111",
-                        "type": "relationship"
-                    },
-                    {
-                        "created": "2014-05-08T09:00:00.000Z",
-                        "id": "relationship--2f9a9aa9-108a-4333-83e2-4fb25add0463",
-                        "spec_version": "2.1",
-                        "modified": "2014-05-08T09:00:00.000Z",
-                        "relationship_type": "indicates",
-                        "source_ref": "indicator--a932fcc6-e032-176c-126f-cb970a5a1ade",
-                        "target_ref": "malware--fdd60b30-b67c-11e3-b0b9-f01faf20d111",
-                        "type": "relationship"
-                    },
-                    {
-                        "created": "2014-05-08T09:00:00.000Z",
-                        "id": "relationship--2f9a9aa9-108a-4333-83e2-4fb25add0463",
-                        "spec_version": "2.1",
-                        "modified": "2014-05-08T09:00:00.000Z",
-                        "relationship_type": "indicates",
-                        "source_ref": "indicator--a932fcc6-e032-176c-126f-cb970a5a1ade",
-                        "target_ref": "malware--fdd60b30-b67c-11e3-b0b9-f01faf20d111",
-                        "type": "relationship"
-                    },
-                    {
-                        "created": "2014-05-08T09:00:00.000Z",
-                        "id": "relationship--2f9a9aa9-108a-4333-83e2-4fb25add0463",
-                        "spec_version": "2.1",
-                        "modified": "2014-05-08T09:00:00.000Z",
-                        "relationship_type": "indicates",
-                        "source_ref": "indicator--a932fcc6-e032-176c-126f-cb970a5a1ade",
-                        "target_ref": "malware--fdd60b30-b67c-11e3-b0b9-f01faf20d111",
-                        "type": "relationship"
-                    },
-                    {
-                        "created": "2014-05-08T09:00:00.000Z",
-                        "id": "relationship--2f9a9aa9-108a-4333-83e2-4fb25add0463",
-                        "spec_version": "2.1",
-                        "modified": "2014-05-08T09:00:00.000Z",
-                        "relationship_type": "indicates",
-                        "source_ref": "indicator--a932fcc6-e032-176c-126f-cb970a5a1ade",
-                        "target_ref": "malware--fdd60b30-b67c-11e3-b0b9-f01faf20d111",
-                        "type": "relationship"
-                    },
-                    {
-                        "created": "2014-05-08T09:00:00.000Z",
-                        "id": "relationship--2f9a9aa9-108a-4333-83e2-4fb25add0463",
-                        "spec_version": "2.1",
-                        "modified": "2014-05-08T09:00:00.000Z",
-                        "relationship_type": "indicates",
-                        "source_ref": "indicator--a932fcc6-e032-176c-126f-cb970a5a1ade",
-                        "target_ref": "malware--fdd60b30-b67c-11e3-b0b9-f01faf20d111",
-                        "type": "relationship"
-                    },
-                    {
-                        "created": "2014-05-08T09:00:00.000Z",
-                        "id": "relationship--2f9a9aa9-108a-4333-83e2-4fb25add0463",
-                        "spec_version": "2.1",
-                        "modified": "2014-05-08T09:00:00.000Z",
-                        "relationship_type": "indicates",
-                        "source_ref": "indicator--a932fcc6-e032-176c-126f-cb970a5a1ade",
-                        "target_ref": "malware--fdd60b30-b67c-11e3-b0b9-f01faf20d111",
-                        "type": "relationship"
-                    },
-                    {
-                        "created": "2014-05-08T09:00:00.000Z",
-                        "id": "relationship--2f9a9aa9-108a-4333-83e2-4fb25add0463",
-                        "spec_version": "2.1",
-                        "modified": "2014-05-08T09:00:00.000Z",
-                        "relationship_type": "indicates",
-                        "source_ref": "indicator--a932fcc6-e032-176c-126f-cb970a5a1ade",
-                        "target_ref": "malware--fdd60b30-b67c-11e3-b0b9-f01faf20d111",
-                        "type": "relationship"
-                    },
-                    {
-                        "created": "2014-05-08T09:00:00.000Z",
-                        "id": "relationship--2f9a9aa9-108a-4333-83e2-4fb25add0463",
-                        "spec_version": "2.1",
-                        "modified": "2014-05-08T09:00:00.000Z",
-                        "relationship_type": "indicates",
-                        "source_ref": "indicator--a932fcc6-e032-176c-126f-cb970a5a1ade",
-                        "target_ref": "malware--fdd60b30-b67c-11e3-b0b9-f01faf20d111",
-                        "type": "relationship"
-                    },
-                    {
-                        "created": "2014-05-08T09:00:00.000Z",
-                        "id": "relationship--2f9a9aa9-108a-4333-83e2-4fb25add0463",
-                        "spec_version": "2.1",
-                        "modified": "2014-05-08T09:00:00.000Z",
-                        "relationship_type": "indicates",
-                        "source_ref": "indicator--a932fcc6-e032-176c-126f-cb970a5a1ade",
-                        "target_ref": "malware--fdd60b30-b67c-11e3-b0b9-f01faf20d111",
-                        "type": "relationship"
-                    },
-                    {
-                        "created": "2014-05-08T09:00:00.000Z",
-                        "id": "relationship--2f9a9aa9-108a-4333-83e2-4fb25add0463",
-                        "spec_version": "2.1",
-                        "modified": "2014-05-08T09:00:00.000Z",
-                        "relationship_type": "indicates",
-                        "source_ref": "indicator--a932fcc6-e032-176c-126f-cb970a5a1ade",
-                        "target_ref": "malware--fdd60b30-b67c-11e3-b0b9-f01faf20d111",
-                        "type": "relationship"
-                    },
-                    {
-                        "created": "2014-05-08T09:00:00.000Z",
-                        "id": "relationship--2f9a9aa9-108a-4333-83e2-4fb25add0463",
-                        "spec_version": "2.1",
-                        "modified": "2014-05-08T09:00:00.000Z",
-                        "relationship_type": "indicates",
-                        "source_ref": "indicator--a932fcc6-e032-176c-126f-cb970a5a1ade",
-                        "target_ref": "malware--fdd60b30-b67c-11e3-b0b9-f01faf20d111",
-                        "type": "relationship"
-                    },
-                    {
-                        "created": "2014-05-08T09:00:00.000Z",
-                        "id": "relationship--2f9a9aa9-108a-4333-83e2-4fb25add0463",
-                        "spec_version": "2.1",
-                        "modified": "2014-05-08T09:00:00.000Z",
-                        "relationship_type": "indicates",
-                        "source_ref": "indicator--a932fcc6-e032-176c-126f-cb970a5a1ade",
-                        "target_ref": "malware--fdd60b30-b67c-11e3-b0b9-f01faf20d111",
-                        "type": "relationship"
-                    },
-                    {
-                        "created": "2014-05-08T09:00:00.000Z",
-                        "id": "relationship--2f9a9aa9-108a-4333-83e2-4fb25add0463",
-                        "spec_version": "2.1",
-                        "modified": "2014-05-08T09:00:00.000Z",
-                        "relationship_type": "indicates",
-                        "source_ref": "indicator--a932fcc6-e032-176c-126f-cb970a5a1ade",
-                        "target_ref": "malware--fdd60b30-b67c-11e3-b0b9-f01faf20d111",
-                        "type": "relationship"
-                    },
-                    {
-                        "created": "2014-05-08T09:00:00.000Z",
-                        "id": "relationship--2f9a9aa9-108a-4333-83e2-4fb25add0463",
-                        "spec_version": "2.1",
-                        "modified": "2014-05-08T09:00:00.000Z",
-                        "relationship_type": "indicates",
-                        "source_ref": "indicator--a932fcc6-e032-176c-126f-cb970a5a1ade",
-                        "target_ref": "malware--fdd60b30-b67c-11e3-b0b9-f01faf20d111",
-                        "type": "relationship"
-                    },
-                    {
-                        "created": "2014-05-08T09:00:00.000Z",
-                        "id": "relationship--2f9a9aa9-108a-4333-83e2-4fb25add0463",
-                        "spec_version": "2.1",
-                        "modified": "2014-05-08T09:00:00.000Z",
-                        "relationship_type": "indicates",
-                        "source_ref": "indicator--a932fcc6-e032-176c-126f-cb970a5a1ade",
-                        "target_ref": "malware--fdd60b30-b67c-11e3-b0b9-f01faf20d111",
-                        "type": "relationship"
-                    },
-                    {
-                        "created": "2014-05-08T09:00:00.000Z",
-                        "id": "relationship--2f9a9aa9-108a-4333-83e2-4fb25add0463",
-                        "spec_version": "2.1",
-                        "modified": "2014-05-08T09:00:00.000Z",
-                        "relationship_type": "indicates",
-                        "source_ref": "indicator--a932fcc6-e032-176c-126f-cb970a5a1ade",
-                        "target_ref": "malware--fdd60b30-b67c-11e3-b0b9-f01faf20d111",
-                        "type": "relationship"
-                    },
-                    {
-                        "created": "2014-05-08T09:00:00.000Z",
-                        "id": "relationship--2f9a9aa9-108a-4333-83e2-4fb25add0463",
-                        "spec_version": "2.1",
-                        "modified": "2014-05-08T09:00:00.000Z",
-                        "relationship_type": "indicates",
-                        "source_ref": "indicator--a932fcc6-e032-176c-126f-cb970a5a1ade",
-                        "target_ref": "malware--fdd60b30-b67c-11e3-b0b9-f01faf20d111",
-                        "type": "relationship"
-                    },
-                    {
-                        "created": "2014-05-08T09:00:00.000Z",
-                        "id": "relationship--2f9a9aa9-108a-4333-83e2-4fb25add0463",
-                        "spec_version": "2.1",
-                        "modified": "2014-05-08T09:00:00.000Z",
-                        "relationship_type": "indicates",
-                        "source_ref": "indicator--a932fcc6-e032-176c-126f-cb970a5a1ade",
-                        "target_ref": "malware--fdd60b30-b67c-11e3-b0b9-f01faf20d111",
-                        "type": "relationship"
-                    },
-                    {
-                        "created": "2014-05-08T09:00:00.000Z",
-                        "id": "relationship--2f9a9aa9-108a-4333-83e2-4fb25add0463",
-                        "spec_version": "2.1",
-                        "modified": "2014-05-08T09:00:00.000Z",
-                        "relationship_type": "indicates",
-                        "source_ref": "indicator--a932fcc6-e032-176c-126f-cb970a5a1ade",
-                        "target_ref": "malware--fdd60b30-b67c-11e3-b0b9-f01faf20d111",
-                        "type": "relationship"
-                    },
-                    {
-                        "created": "2014-05-08T09:00:00.000Z",
-                        "id": "relationship--2f9a9aa9-108a-4333-83e2-4fb25add0463",
-                        "spec_version": "2.1",
-                        "modified": "2014-05-08T09:00:00.000Z",
-                        "relationship_type": "indicates",
-                        "source_ref": "indicator--a932fcc6-e032-176c-126f-cb970a5a1ade",
-                        "target_ref": "malware--fdd60b30-b67c-11e3-b0b9-f01faf20d111",
-                        "type": "relationship"
-                    },
-                    {
-                        "created": "2014-05-08T09:00:00.000Z",
-                        "id": "relationship--2f9a9aa9-108a-4333-83e2-4fb25add0463",
-                        "spec_version": "2.1",
-                        "modified": "2014-05-08T09:00:00.000Z",
-                        "relationship_type": "indicates",
-                        "source_ref": "indicator--a932fcc6-e032-176c-126f-cb970a5a1ade",
-                        "target_ref": "malware--fdd60b30-b67c-11e3-b0b9-f01faf20d111",
-                        "type": "relationship"
-                    },
-                    {
-                        "created": "2014-05-08T09:00:00.000Z",
-                        "id": "relationship--2f9a9aa9-108a-4333-83e2-4fb25add0463",
-                        "spec_version": "2.1",
-                        "modified": "2014-05-08T09:00:00.000Z",
-                        "relationship_type": "indicates",
-                        "source_ref": "indicator--a932fcc6-e032-176c-126f-cb970a5a1ade",
-                        "target_ref": "malware--fdd60b30-b67c-11e3-b0b9-f01faf20d111",
-                        "type": "relationship"
-                    },
-                    {
-                        "created": "2014-05-08T09:00:00.000Z",
-                        "id": "relationship--2f9a9aa9-108a-4333-83e2-4fb25add0463",
-                        "spec_version": "2.1",
-                        "modified": "2014-05-08T09:00:00.000Z",
-                        "relationship_type": "indicates",
-                        "source_ref": "indicator--a932fcc6-e032-176c-126f-cb970a5a1ade",
-                        "target_ref": "malware--fdd60b30-b67c-11e3-b0b9-f01faf20d111",
-                        "type": "relationship"
-                    },
-                    {
-                        "created": "2014-05-08T09:00:00.000Z",
-                        "id": "relationship--2f9a9aa9-108a-4333-83e2-4fb25add0463",
-                        "spec_version": "2.1",
-                        "modified": "2014-05-08T09:00:00.000Z",
-                        "relationship_type": "indicates",
-                        "source_ref": "indicator--a932fcc6-e032-176c-126f-cb970a5a1ade",
-                        "target_ref": "malware--fdd60b30-b67c-11e3-b0b9-f01faf20d111",
-                        "type": "relationship"
-                    },
-                    {
-                        "created": "2014-05-08T09:00:00.000Z",
-                        "id": "relationship--2f9a9aa9-108a-4333-83e2-4fb25add0463",
-                        "spec_version": "2.1",
-                        "modified": "2014-05-08T09:00:00.000Z",
-                        "relationship_type": "indicates",
-                        "source_ref": "indicator--a932fcc6-e032-176c-126f-cb970a5a1ade",
-                        "target_ref": "malware--fdd60b30-b67c-11e3-b0b9-f01faf20d111",
-                        "type": "relationship"
-                    },
-                    {
-                        "created": "2014-05-08T09:00:00.000Z",
-                        "id": "relationship--2f9a9aa9-108a-4333-83e2-4fb25add0463",
-                        "spec_version": "2.1",
-                        "modified": "2014-05-08T09:00:00.000Z",
-                        "relationship_type": "indicates",
-                        "source_ref": "indicator--a932fcc6-e032-176c-126f-cb970a5a1ade",
-                        "target_ref": "malware--fdd60b30-b67c-11e3-b0b9-f01faf20d111",
-                        "type": "relationship"
-                    },
-                    {
-                        "created": "2014-05-08T09:00:00.000Z",
-                        "id": "relationship--2f9a9aa9-108a-4333-83e2-4fb25add0463",
-                        "spec_version": "2.1",
-                        "modified": "2014-05-08T09:00:00.000Z",
-                        "relationship_type": "indicates",
-                        "source_ref": "indicator--a932fcc6-e032-176c-126f-cb970a5a1ade",
-                        "target_ref": "malware--fdd60b30-b67c-11e3-b0b9-f01faf20d111",
-                        "type": "relationship"
-                    },
-                    {
-                        "created": "2014-05-08T09:00:00.000Z",
-                        "id": "relationship--2f9a9aa9-108a-4333-83e2-4fb25add0463",
-                        "spec_version": "2.1",
-                        "modified": "2014-05-08T09:00:00.000Z",
-                        "relationship_type": "indicates",
-                        "source_ref": "indicator--a932fcc6-e032-176c-126f-cb970a5a1ade",
-                        "target_ref": "malware--fdd60b30-b67c-11e3-b0b9-f01faf20d111",
-                        "type": "relationship"
-                    },
-                    {
-                        "created": "2014-05-08T09:00:00.000Z",
-                        "id": "relationship--2f9a9aa9-108a-4333-83e2-4fb25add0463",
-                        "spec_version": "2.1",
-                        "modified": "2014-05-08T09:00:00.000Z",
-                        "relationship_type": "indicates",
-                        "source_ref": "indicator--a932fcc6-e032-176c-126f-cb970a5a1ade",
-                        "target_ref": "malware--fdd60b30-b67c-11e3-b0b9-f01faf20d111",
-                        "type": "relationship"
-                    },
-                    {
-                        "created": "2014-05-08T09:00:00.000Z",
-                        "id": "relationship--2f9a9aa9-108a-4333-83e2-4fb25add0463",
-                        "spec_version": "2.1",
-                        "modified": "2014-05-08T09:00:00.000Z",
-                        "relationship_type": "indicates",
-                        "source_ref": "indicator--a932fcc6-e032-176c-126f-cb970a5a1ade",
-                        "target_ref": "malware--fdd60b30-b67c-11e3-b0b9-f01faf20d111",
-                        "type": "relationship"
-                    },
-                    {
-                        "created": "2014-05-08T09:00:00.000Z",
-                        "id": "relationship--2f9a9aa9-108a-4333-83e2-4fb25add0463",
-                        "spec_version": "2.1",
-                        "modified": "2014-05-08T09:00:00.000Z",
-                        "relationship_type": "indicates",
-                        "source_ref": "indicator--a932fcc6-e032-176c-126f-cb970a5a1ade",
-                        "target_ref": "malware--fdd60b30-b67c-11e3-b0b9-f01faf20d111",
-                        "type": "relationship"
-                    },
-                    {
-                        "created": "2014-05-08T09:00:00.000Z",
-                        "id": "relationship--2f9a9aa9-108a-4333-83e2-4fb25add0463",
-                        "spec_version": "2.1",
-                        "modified": "2014-05-08T09:00:00.000Z",
-                        "relationship_type": "indicates",
-                        "source_ref": "indicator--a932fcc6-e032-176c-126f-cb970a5a1ade",
-                        "target_ref": "malware--fdd60b30-b67c-11e3-b0b9-f01faf20d111",
-                        "type": "relationship"
-                    },
-                    {
-                        "created": "2014-05-08T09:00:00.000Z",
-                        "id": "relationship--2f9a9aa9-108a-4333-83e2-4fb25add0463",
-                        "spec_version": "2.1",
-                        "modified": "2014-05-08T09:00:00.000Z",
-                        "relationship_type": "indicates",
-                        "source_ref": "indicator--a932fcc6-e032-176c-126f-cb970a5a1ade",
-                        "target_ref": "malware--fdd60b30-b67c-11e3-b0b9-f01faf20d111",
-                        "type": "relationship"
-                    },
-                    {
-                        "created": "2014-05-08T09:00:00.000Z",
-                        "id": "relationship--2f9a9aa9-108a-4333-83e2-4fb25add0463",
-                        "spec_version": "2.1",
-                        "modified": "2014-05-08T09:00:00.000Z",
-                        "relationship_type": "indicates",
-                        "source_ref": "indicator--a932fcc6-e032-176c-126f-cb970a5a1ade",
-                        "target_ref": "malware--fdd60b30-b67c-11e3-b0b9-f01faf20d111",
-                        "type": "relationship"
-                    },
-                    {
-                        "created": "2014-05-08T09:00:00.000Z",
-                        "id": "relationship--2f9a9aa9-108a-4333-83e2-4fb25add0463",
-                        "spec_version": "2.1",
-                        "modified": "2014-05-08T09:00:00.000Z",
-                        "relationship_type": "indicates",
-                        "source_ref": "indicator--a932fcc6-e032-176c-126f-cb970a5a1ade",
-                        "target_ref": "malware--fdd60b30-b67c-11e3-b0b9-f01faf20d111",
-                        "type": "relationship"
-                    },
-                    {
-                        "created": "2014-05-08T09:00:00.000Z",
-                        "id": "relationship--2f9a9aa9-108a-4333-83e2-4fb25add0463",
-                        "spec_version": "2.1",
-                        "modified": "2014-05-08T09:00:00.000Z",
-                        "relationship_type": "indicates",
-                        "source_ref": "indicator--a932fcc6-e032-176c-126f-cb970a5a1ade",
-                        "target_ref": "malware--fdd60b30-b67c-11e3-b0b9-f01faf20d111",
-                        "type": "relationship"
-                    },
-                    {
-                        "created": "2014-05-08T09:00:00.000Z",
-                        "id": "relationship--2f9a9aa9-108a-4333-83e2-4fb25add0463",
-                        "spec_version": "2.1",
-                        "modified": "2014-05-08T09:00:00.000Z",
-                        "relationship_type": "indicates",
-                        "source_ref": "indicator--a932fcc6-e032-176c-126f-cb970a5a1ade",
-                        "target_ref": "malware--fdd60b30-b67c-11e3-b0b9-f01faf20d111",
-                        "type": "relationship"
-                    },
-                    {
-                        "created": "2014-05-08T09:00:00.000Z",
-                        "id": "relationship--2f9a9aa9-108a-4333-83e2-4fb25add0463",
-                        "spec_version": "2.1",
-                        "modified": "2014-05-08T09:00:00.000Z",
-                        "relationship_type": "indicates",
-                        "source_ref": "indicator--a932fcc6-e032-176c-126f-cb970a5a1ade",
-                        "target_ref": "malware--fdd60b30-b67c-11e3-b0b9-f01faf20d111",
-                        "type": "relationship"
-                    },
-                    {
-                        "created": "2014-05-08T09:00:00.000Z",
-                        "id": "relationship--2f9a9aa9-108a-4333-83e2-4fb25add0463",
-                        "spec_version": "2.1",
-                        "modified": "2014-05-08T09:00:00.000Z",
-                        "relationship_type": "indicates",
-                        "source_ref": "indicator--a932fcc6-e032-176c-126f-cb970a5a1ade",
-                        "target_ref": "malware--fdd60b30-b67c-11e3-b0b9-f01faf20d111",
-                        "type": "relationship"
-                    },
-                    {
-                        "created": "2014-05-08T09:00:00.000Z",
-                        "id": "relationship--2f9a9aa9-108a-4333-83e2-4fb25add0463",
-                        "spec_version": "2.1",
-                        "modified": "2014-05-08T09:00:00.000Z",
-                        "relationship_type": "indicates",
-                        "source_ref": "indicator--a932fcc6-e032-176c-126f-cb970a5a1ade",
-                        "target_ref": "malware--fdd60b30-b67c-11e3-b0b9-f01faf20d111",
-                        "type": "relationship"
-                    },
-                    {
-                        "created": "2014-05-08T09:00:00.000Z",
-                        "id": "relationship--2f9a9aa9-108a-4333-83e2-4fb25add0463",
-                        "spec_version": "2.1",
-                        "modified": "2014-05-08T09:00:00.000Z",
-                        "relationship_type": "indicates",
-                        "source_ref": "indicator--a932fcc6-e032-176c-126f-cb970a5a1ade",
-                        "target_ref": "malware--fdd60b30-b67c-11e3-b0b9-f01faf20d111",
-                        "type": "relationship"
-                    },
-                    {
-                        "created": "2014-05-08T09:00:00.000Z",
-                        "id": "relationship--2f9a9aa9-108a-4333-83e2-4fb25add0463",
-                        "spec_version": "2.1",
-                        "modified": "2014-05-08T09:00:00.000Z",
-                        "relationship_type": "indicates",
-                        "source_ref": "indicator--a932fcc6-e032-176c-126f-cb970a5a1ade",
-                        "target_ref": "malware--fdd60b30-b67c-11e3-b0b9-f01faf20d111",
-                        "type": "relationship"
-                    },
-                    {
-                        "created": "2014-05-08T09:00:00.000Z",
-                        "id": "relationship--2f9a9aa9-108a-4333-83e2-4fb25add0463",
-                        "spec_version": "2.1",
-                        "modified": "2014-05-08T09:00:00.000Z",
-                        "relationship_type": "indicates",
-                        "source_ref": "indicator--a932fcc6-e032-176c-126f-cb970a5a1ade",
-                        "target_ref": "malware--fdd60b30-b67c-11e3-b0b9-f01faf20d111",
-                        "type": "relationship"
-                    },
-                    {
-                        "created": "2014-05-08T09:00:00.000Z",
-                        "id": "relationship--2f9a9aa9-108a-4333-83e2-4fb25add0463",
-                        "spec_version": "2.1",
-                        "modified": "2014-05-08T09:00:00.000Z",
-                        "relationship_type": "indicates",
-                        "source_ref": "indicator--a932fcc6-e032-176c-126f-cb970a5a1ade",
-                        "target_ref": "malware--fdd60b30-b67c-11e3-b0b9-f01faf20d111",
-                        "type": "relationship"
-                    },
-                    {
-                        "created": "2014-05-08T09:00:00.000Z",
-                        "id": "relationship--2f9a9aa9-108a-4333-83e2-4fb25add0463",
-                        "spec_version": "2.1",
-                        "modified": "2014-05-08T09:00:00.000Z",
-                        "relationship_type": "indicates",
-                        "source_ref": "indicator--a932fcc6-e032-176c-126f-cb970a5a1ade",
-                        "target_ref": "malware--fdd60b30-b67c-11e3-b0b9-f01faf20d111",
-                        "type": "relationship"
-                    },
-                    {
-                        "created": "2014-05-08T09:00:00.000Z",
-                        "id": "relationship--2f9a9aa9-108a-4333-83e2-4fb25add0463",
-                        "spec_version": "2.1",
-                        "modified": "2014-05-08T09:00:00.000Z",
-                        "relationship_type": "indicates",
-                        "source_ref": "indicator--a932fcc6-e032-176c-126f-cb970a5a1ade",
-                        "target_ref": "malware--fdd60b30-b67c-11e3-b0b9-f01faf20d111",
-                        "type": "relationship"
-                    },
-                    {
-                        "created": "2014-05-08T09:00:00.000Z",
-                        "id": "relationship--2f9a9aa9-108a-4333-83e2-4fb25add0463",
-                        "spec_version": "2.1",
-                        "modified": "2014-05-08T09:00:00.000Z",
-                        "relationship_type": "indicates",
-                        "source_ref": "indicator--a932fcc6-e032-176c-126f-cb970a5a1ade",
-                        "target_ref": "malware--fdd60b30-b67c-11e3-b0b9-f01faf20d111",
-                        "type": "relationship"
-                    },
-                    {
-                        "created": "2014-05-08T09:00:00.000Z",
-                        "id": "relationship--2f9a9aa9-108a-4333-83e2-4fb25add0463",
-                        "spec_version": "2.1",
-                        "modified": "2014-05-08T09:00:00.000Z",
-                        "relationship_type": "indicates",
-                        "source_ref": "indicator--a932fcc6-e032-176c-126f-cb970a5a1ade",
-                        "target_ref": "malware--fdd60b30-b67c-11e3-b0b9-f01faf20d111",
-                        "type": "relationship"
-                    },
-                    {
-                        "created": "2014-05-08T09:00:00.000Z",
-                        "id": "relationship--2f9a9aa9-108a-4333-83e2-4fb25add0463",
-                        "spec_version": "2.1",
-                        "modified": "2014-05-08T09:00:00.000Z",
-                        "relationship_type": "indicates",
-                        "source_ref": "indicator--a932fcc6-e032-176c-126f-cb970a5a1ade",
-                        "target_ref": "malware--fdd60b30-b67c-11e3-b0b9-f01faf20d111",
-                        "type": "relationship"
-                    },
-                    {
-                        "created": "2014-05-08T09:00:00.000Z",
-                        "id": "relationship--2f9a9aa9-108a-4333-83e2-4fb25add0463",
-                        "spec_version": "2.1",
-                        "modified": "2014-05-08T09:00:00.000Z",
-                        "relationship_type": "indicates",
-                        "source_ref": "indicator--a932fcc6-e032-176c-126f-cb970a5a1ade",
-                        "target_ref": "malware--fdd60b30-b67c-11e3-b0b9-f01faf20d111",
-                        "type": "relationship"
-                    },
-                    {
-                        "created": "2014-05-08T09:00:00.000Z",
-                        "id": "relationship--2f9a9aa9-108a-4333-83e2-4fb25add0463",
-                        "spec_version": "2.1",
-                        "modified": "2014-05-08T09:00:00.000Z",
-                        "relationship_type": "indicates",
-                        "source_ref": "indicator--a932fcc6-e032-176c-126f-cb970a5a1ade",
-                        "target_ref": "malware--fdd60b30-b67c-11e3-b0b9-f01faf20d111",
-                        "type": "relationship"
-                    },
-                    {
-                        "created": "2014-05-08T09:00:00.000Z",
-                        "id": "relationship--2f9a9aa9-108a-4333-83e2-4fb25add0463",
-                        "spec_version": "2.1",
-                        "modified": "2014-05-08T09:00:00.000Z",
-                        "relationship_type": "indicates",
-                        "source_ref": "indicator--a932fcc6-e032-176c-126f-cb970a5a1ade",
-                        "target_ref": "malware--fdd60b30-b67c-11e3-b0b9-f01faf20d111",
-                        "type": "relationship"
-                    },
-                    {
-                        "created": "2014-05-08T09:00:00.000Z",
-                        "id": "relationship--2f9a9aa9-108a-4333-83e2-4fb25add0463",
-                        "spec_version": "2.1",
-                        "modified": "2014-05-08T09:00:00.000Z",
-                        "relationship_type": "indicates",
-                        "source_ref": "indicator--a932fcc6-e032-176c-126f-cb970a5a1ade",
-                        "target_ref": "malware--fdd60b30-b67c-11e3-b0b9-f01faf20d111",
-                        "type": "relationship"
-                    },
-                    {
-                        "created": "2014-05-08T09:00:00.000Z",
-                        "id": "relationship--2f9a9aa9-108a-4333-83e2-4fb25add0463",
-                        "spec_version": "2.1",
-                        "modified": "2014-05-08T09:00:00.000Z",
-                        "relationship_type": "indicates",
-                        "source_ref": "indicator--a932fcc6-e032-176c-126f-cb970a5a1ade",
-                        "target_ref": "malware--fdd60b30-b67c-11e3-b0b9-f01faf20d111",
-                        "type": "relationship"
-                    },
-                    {
-                        "created": "2014-05-08T09:00:00.000Z",
-                        "id": "relationship--2f9a9aa9-108a-4333-83e2-4fb25add0463",
-                        "spec_version": "2.1",
-                        "modified": "2014-05-08T09:00:00.000Z",
-                        "relationship_type": "indicates",
-                        "source_ref": "indicator--a932fcc6-e032-176c-126f-cb970a5a1ade",
-                        "target_ref": "malware--fdd60b30-b67c-11e3-b0b9-f01faf20d111",
-                        "type": "relationship"
-                    },
-                    {
-                        "created": "2014-05-08T09:00:00.000Z",
-                        "id": "relationship--2f9a9aa9-108a-4333-83e2-4fb25add0463",
-                        "spec_version": "2.1",
-                        "modified": "2014-05-08T09:00:00.000Z",
-                        "relationship_type": "indicates",
-                        "source_ref": "indicator--a932fcc6-e032-176c-126f-cb970a5a1ade",
-                        "target_ref": "malware--fdd60b30-b67c-11e3-b0b9-f01faf20d111",
-                        "type": "relationship"
-                    },
-                    {
-                        "created": "2014-05-08T09:00:00.000Z",
-                        "id": "relationship--2f9a9aa9-108a-4333-83e2-4fb25add0463",
-                        "spec_version": "2.1",
-                        "modified": "2014-05-08T09:00:00.000Z",
-                        "relationship_type": "indicates",
-                        "source_ref": "indicator--a932fcc6-e032-176c-126f-cb970a5a1ade",
-                        "target_ref": "malware--fdd60b30-b67c-11e3-b0b9-f01faf20d111",
-                        "type": "relationship"
-                    },
-                    {
-                        "created": "2014-05-08T09:00:00.000Z",
-                        "id": "relationship--2f9a9aa9-108a-4333-83e2-4fb25add0463",
-                        "spec_version": "2.1",
-                        "modified": "2014-05-08T09:00:00.000Z",
-                        "relationship_type": "indicates",
-                        "source_ref": "indicator--a932fcc6-e032-176c-126f-cb970a5a1ade",
-                        "target_ref": "malware--fdd60b30-b67c-11e3-b0b9-f01faf20d111",
-                        "type": "relationship"
-                    },
-                    {
-                        "created": "2014-05-08T09:00:00.000Z",
-                        "id": "relationship--2f9a9aa9-108a-4333-83e2-4fb25add0463",
-                        "spec_version": "2.1",
-                        "modified": "2014-05-08T09:00:00.000Z",
-                        "relationship_type": "indicates",
-                        "source_ref": "indicator--a932fcc6-e032-176c-126f-cb970a5a1ade",
-                        "target_ref": "malware--fdd60b30-b67c-11e3-b0b9-f01faf20d111",
-                        "type": "relationship"
-                    },
-                    {
-                        "created": "2014-05-08T09:00:00.000Z",
-                        "id": "relationship--2f9a9aa9-108a-4333-83e2-4fb25add0463",
-                        "spec_version": "2.1",
-                        "modified": "2014-05-08T09:00:00.000Z",
-                        "relationship_type": "indicates",
-                        "source_ref": "indicator--a932fcc6-e032-176c-126f-cb970a5a1ade",
-                        "target_ref": "malware--fdd60b30-b67c-11e3-b0b9-f01faf20d111",
-                        "type": "relationship"
-                    },
-                    {
-                        "created": "2014-05-08T09:00:00.000Z",
-                        "id": "relationship--2f9a9aa9-108a-4333-83e2-4fb25add0463",
-                        "spec_version": "2.1",
-                        "modified": "2014-05-08T09:00:00.000Z",
-                        "relationship_type": "indicates",
-                        "source_ref": "indicator--a932fcc6-e032-176c-126f-cb970a5a1ade",
-                        "target_ref": "malware--fdd60b30-b67c-11e3-b0b9-f01faf20d111",
-                        "type": "relationship"
-                    },
-                    {
-                        "created": "2014-05-08T09:00:00.000Z",
-                        "id": "relationship--2f9a9aa9-108a-4333-83e2-4fb25add0463",
-                        "spec_version": "2.1",
-                        "modified": "2014-05-08T09:00:00.000Z",
-                        "relationship_type": "indicates",
-                        "source_ref": "indicator--a932fcc6-e032-176c-126f-cb970a5a1ade",
-                        "target_ref": "malware--fdd60b30-b67c-11e3-b0b9-f01faf20d111",
-                        "type": "relationship"
-                    },
-                    {
-                        "created": "2014-05-08T09:00:00.000Z",
-                        "id": "relationship--2f9a9aa9-108a-4333-83e2-4fb25add0463",
-                        "spec_version": "2.1",
-                        "modified": "2014-05-08T09:00:00.000Z",
-                        "relationship_type": "indicates",
-                        "source_ref": "indicator--a932fcc6-e032-176c-126f-cb970a5a1ade",
-                        "target_ref": "malware--fdd60b30-b67c-11e3-b0b9-f01faf20d111",
-                        "type": "relationship"
-                    },
-                    {
-                        "created": "2014-05-08T09:00:00.000Z",
-                        "id": "relationship--2f9a9aa9-108a-4333-83e2-4fb25add0463",
-                        "spec_version": "2.1",
-                        "modified": "2014-05-08T09:00:00.000Z",
-                        "relationship_type": "indicates",
-                        "source_ref": "indicator--a932fcc6-e032-176c-126f-cb970a5a1ade",
-                        "target_ref": "malware--fdd60b30-b67c-11e3-b0b9-f01faf20d111",
-                        "type": "relationship"
-                    },
-                    {
-                        "created": "2014-05-08T09:00:00.000Z",
-                        "id": "relationship--2f9a9aa9-108a-4333-83e2-4fb25add0463",
-                        "spec_version": "2.1",
-                        "modified": "2014-05-08T09:00:00.000Z",
-                        "relationship_type": "indicates",
-                        "source_ref": "indicator--a932fcc6-e032-176c-126f-cb970a5a1ade",
-                        "target_ref": "malware--fdd60b30-b67c-11e3-b0b9-f01faf20d111",
-                        "type": "relationship"
-                    },
-                    {
-                        "created": "2014-05-08T09:00:00.000Z",
-                        "id": "relationship--2f9a9aa9-108a-4333-83e2-4fb25add0463",
-                        "spec_version": "2.1",
-                        "modified": "2014-05-08T09:00:00.000Z",
-                        "relationship_type": "indicates",
-                        "source_ref": "indicator--a932fcc6-e032-176c-126f-cb970a5a1ade",
-                        "target_ref": "malware--fdd60b30-b67c-11e3-b0b9-f01faf20d111",
-                        "type": "relationship"
-                    },
-                    {
-                        "created": "2014-05-08T09:00:00.000Z",
-                        "id": "relationship--2f9a9aa9-108a-4333-83e2-4fb25add0463",
-                        "spec_version": "2.1",
-                        "modified": "2014-05-08T09:00:00.000Z",
-                        "relationship_type": "indicates",
-                        "source_ref": "indicator--a932fcc6-e032-176c-126f-cb970a5a1ade",
-                        "target_ref": "malware--fdd60b30-b67c-11e3-b0b9-f01faf20d111",
-                        "type": "relationship"
-                    },
-                    {
-                        "created": "2014-05-08T09:00:00.000Z",
-                        "id": "relationship--2f9a9aa9-108a-4333-83e2-4fb25add0463",
-                        "spec_version": "2.1",
-                        "modified": "2014-05-08T09:00:00.000Z",
-                        "relationship_type": "indicates",
-                        "source_ref": "indicator--a932fcc6-e032-176c-126f-cb970a5a1ade",
-                        "target_ref": "malware--fdd60b30-b67c-11e3-b0b9-f01faf20d111",
-                        "type": "relationship"
-                    },
-                    {
-                        "created": "2014-05-08T09:00:00.000Z",
-                        "id": "relationship--2f9a9aa9-108a-4333-83e2-4fb25add0463",
-                        "spec_version": "2.1",
-                        "modified": "2014-05-08T09:00:00.000Z",
-                        "relationship_type": "indicates",
-                        "source_ref": "indicator--a932fcc6-e032-176c-126f-cb970a5a1ade",
-                        "target_ref": "malware--fdd60b30-b67c-11e3-b0b9-f01faf20d111",
-                        "type": "relationship"
-                    },
-                    {
-                        "created": "2014-05-08T09:00:00.000Z",
-                        "id": "relationship--2f9a9aa9-108a-4333-83e2-4fb25add0463",
-                        "spec_version": "2.1",
-                        "modified": "2014-05-08T09:00:00.000Z",
-                        "relationship_type": "indicates",
-                        "source_ref": "indicator--a932fcc6-e032-176c-126f-cb970a5a1ade",
-                        "target_ref": "malware--fdd60b30-b67c-11e3-b0b9-f01faf20d111",
-                        "type": "relationship"
-                    },
-                    {
-                        "created": "2014-05-08T09:00:00.000Z",
-                        "id": "relationship--2f9a9aa9-108a-4333-83e2-4fb25add0463",
-                        "spec_version": "2.1",
-                        "modified": "2014-05-08T09:00:00.000Z",
-                        "relationship_type": "indicates",
-                        "source_ref": "indicator--a932fcc6-e032-176c-126f-cb970a5a1ade",
-                        "target_ref": "malware--fdd60b30-b67c-11e3-b0b9-f01faf20d111",
-                        "type": "relationship"
-                    },
-                    {
-                        "created": "2014-05-08T09:00:00.000Z",
-                        "id": "relationship--2f9a9aa9-108a-4333-83e2-4fb25add0463",
-                        "spec_version": "2.1",
-                        "modified": "2014-05-08T09:00:00.000Z",
-                        "relationship_type": "indicates",
-                        "source_ref": "indicator--a932fcc6-e032-176c-126f-cb970a5a1ade",
-                        "target_ref": "malware--fdd60b30-b67c-11e3-b0b9-f01faf20d111",
-                        "type": "relationship"
-                    },
-                    {
-                        "created": "2014-05-08T09:00:00.000Z",
-                        "id": "relationship--2f9a9aa9-108a-4333-83e2-4fb25add0463",
-                        "spec_version": "2.1",
-                        "modified": "2014-05-08T09:00:00.000Z",
-                        "relationship_type": "indicates",
-                        "source_ref": "indicator--a932fcc6-e032-176c-126f-cb970a5a1ade",
-                        "target_ref": "malware--fdd60b30-b67c-11e3-b0b9-f01faf20d111",
-                        "type": "relationship"
-                    },
-                    {
-                        "created": "2014-05-08T09:00:00.000Z",
-                        "id": "relationship--2f9a9aa9-108a-4333-83e2-4fb25add0463",
-                        "spec_version": "2.1",
-                        "modified": "2014-05-08T09:00:00.000Z",
-                        "relationship_type": "indicates",
-                        "source_ref": "indicator--a932fcc6-e032-176c-126f-cb970a5a1ade",
-                        "target_ref": "malware--fdd60b30-b67c-11e3-b0b9-f01faf20d111",
-                        "type": "relationship"
-                    },
-                    {
-                        "created": "2014-05-08T09:00:00.000Z",
-                        "id": "relationship--2f9a9aa9-108a-4333-83e2-4fb25add0463",
-                        "spec_version": "2.1",
-                        "modified": "2014-05-08T09:00:00.000Z",
-                        "relationship_type": "indicates",
-                        "source_ref": "indicator--a932fcc6-e032-176c-126f-cb970a5a1ade",
-                        "target_ref": "malware--fdd60b30-b67c-11e3-b0b9-f01faf20d111",
-                        "type": "relationship"
-                    },
-                    {
-                        "created": "2014-05-08T09:00:00.000Z",
-                        "id": "relationship--2f9a9aa9-108a-4333-83e2-4fb25add0463",
-                        "spec_version": "2.1",
-                        "modified": "2014-05-08T09:00:00.000Z",
-                        "relationship_type": "indicates",
-                        "source_ref": "indicator--a932fcc6-e032-176c-126f-cb970a5a1ade",
-                        "target_ref": "malware--fdd60b30-b67c-11e3-b0b9-f01faf20d111",
-                        "type": "relationship"
-                    },
-                    {
-                        "created": "2014-05-08T09:00:00.000Z",
-                        "id": "relationship--2f9a9aa9-108a-4333-83e2-4fb25add0463",
-                        "spec_version": "2.1",
-                        "modified": "2014-05-08T09:00:00.000Z",
-                        "relationship_type": "indicates",
-                        "source_ref": "indicator--a932fcc6-e032-176c-126f-cb970a5a1ade",
-                        "target_ref": "malware--fdd60b30-b67c-11e3-b0b9-f01faf20d111",
-                        "type": "relationship"
-                    },
-                    {
-                        "created": "2014-05-08T09:00:00.000Z",
-                        "id": "relationship--2f9a9aa9-108a-4333-83e2-4fb25add0463",
-                        "spec_version": "2.1",
-                        "modified": "2014-05-08T09:00:00.000Z",
-                        "relationship_type": "indicates",
-                        "source_ref": "indicator--a932fcc6-e032-176c-126f-cb970a5a1ade",
-                        "target_ref": "malware--fdd60b30-b67c-11e3-b0b9-f01faf20d111",
-                        "type": "relationship"
-                    },
-                    {
-                        "created": "2014-05-08T09:00:00.000Z",
-                        "id": "relationship--2f9a9aa9-108a-4333-83e2-4fb25add0463",
-                        "spec_version": "2.1",
-                        "modified": "2014-05-08T09:00:00.000Z",
-                        "relationship_type": "indicates",
-                        "source_ref": "indicator--a932fcc6-e032-176c-126f-cb970a5a1ade",
-                        "target_ref": "malware--fdd60b30-b67c-11e3-b0b9-f01faf20d111",
-                        "type": "relationship"
-                    },
-                    {
-                        "created": "2014-05-08T09:00:00.000Z",
-                        "id": "relationship--2f9a9aa9-108a-4333-83e2-4fb25add0463",
-                        "spec_version": "2.1",
-                        "modified": "2014-05-08T09:00:00.000Z",
-                        "relationship_type": "indicates",
-                        "source_ref": "indicator--a932fcc6-e032-176c-126f-cb970a5a1ade",
-                        "target_ref": "malware--fdd60b30-b67c-11e3-b0b9-f01faf20d111",
-                        "type": "relationship"
-                    },
-                    {
-                        "created": "2014-05-08T09:00:00.000Z",
-                        "id": "relationship--2f9a9aa9-108a-4333-83e2-4fb25add0463",
-                        "spec_version": "2.1",
-                        "modified": "2014-05-08T09:00:00.000Z",
-                        "relationship_type": "indicates",
-                        "source_ref": "indicator--a932fcc6-e032-176c-126f-cb970a5a1ade",
-                        "target_ref": "malware--fdd60b30-b67c-11e3-b0b9-f01faf20d111",
-                        "type": "relationship"
-                    },
-                    {
-                        "created": "2014-05-08T09:00:00.000Z",
-                        "id": "relationship--2f9a9aa9-108a-4333-83e2-4fb25add0463",
-                        "spec_version": "2.1",
-                        "modified": "2014-05-08T09:00:00.000Z",
-                        "relationship_type": "indicates",
-                        "source_ref": "indicator--a932fcc6-e032-176c-126f-cb970a5a1ade",
-                        "target_ref": "malware--fdd60b30-b67c-11e3-b0b9-f01faf20d111",
-                        "type": "relationship"
-                    },
-                    {
-                        "created": "2014-05-08T09:00:00.000Z",
-                        "id": "relationship--2f9a9aa9-108a-4333-83e2-4fb25add0463",
-                        "spec_version": "2.1",
-                        "modified": "2014-05-08T09:00:00.000Z",
-                        "relationship_type": "indicates",
-                        "source_ref": "indicator--a932fcc6-e032-176c-126f-cb970a5a1ade",
-                        "target_ref": "malware--fdd60b30-b67c-11e3-b0b9-f01faf20d111",
-                        "type": "relationship"
-                    },
-                    {
-                        "created": "2014-05-08T09:00:00.000Z",
-                        "id": "relationship--2f9a9aa9-108a-4333-83e2-4fb25add0463",
-                        "spec_version": "2.1",
-                        "modified": "2014-05-08T09:00:00.000Z",
-                        "relationship_type": "indicates",
-                        "source_ref": "indicator--a932fcc6-e032-176c-126f-cb970a5a1ade",
-                        "target_ref": "malware--fdd60b30-b67c-11e3-b0b9-f01faf20d111",
-                        "type": "relationship"
-                    },
-                    {
-                        "created": "2014-05-08T09:00:00.000Z",
-                        "id": "relationship--2f9a9aa9-108a-4333-83e2-4fb25add0463",
-                        "spec_version": "2.1",
-                        "modified": "2014-05-08T09:00:00.000Z",
-                        "relationship_type": "indicates",
-                        "source_ref": "indicator--a932fcc6-e032-176c-126f-cb970a5a1ade",
-                        "target_ref": "malware--fdd60b30-b67c-11e3-b0b9-f01faf20d111",
-                        "type": "relationship"
-                    },
-                    {
-                        "created": "2014-05-08T09:00:00.000Z",
-                        "id": "relationship--2f9a9aa9-108a-4333-83e2-4fb25add0463",
-                        "spec_version": "2.1",
-                        "modified": "2014-05-08T09:00:00.000Z",
-                        "relationship_type": "indicates",
-                        "source_ref": "indicator--a932fcc6-e032-176c-126f-cb970a5a1ade",
-                        "target_ref": "malware--fdd60b30-b67c-11e3-b0b9-f01faf20d111",
-                        "type": "relationship"
-                    },
-                    {
-                        "created": "2014-05-08T09:00:00.000Z",
-                        "id": "relationship--2f9a9aa9-108a-4333-83e2-4fb25add0463",
-                        "spec_version": "2.1",
-                        "modified": "2014-05-08T09:00:00.000Z",
-                        "relationship_type": "indicates",
-                        "source_ref": "indicator--a932fcc6-e032-176c-126f-cb970a5a1ade",
-                        "target_ref": "malware--fdd60b30-b67c-11e3-b0b9-f01faf20d111",
-                        "type": "relationship"
-                    },
-                    {
-                        "created": "2014-05-08T09:00:00.000Z",
-                        "id": "relationship--2f9a9aa9-108a-4333-83e2-4fb25add0463",
-                        "spec_version": "2.1",
-                        "modified": "2014-05-08T09:00:00.000Z",
-                        "relationship_type": "indicates",
-                        "source_ref": "indicator--a932fcc6-e032-176c-126f-cb970a5a1ade",
-                        "target_ref": "malware--fdd60b30-b67c-11e3-b0b9-f01faf20d111",
-                        "type": "relationship"
-                    },
-                    {
-                        "created": "2014-05-08T09:00:00.000Z",
-                        "id": "relationship--2f9a9aa9-108a-4333-83e2-4fb25add0463",
-                        "spec_version": "2.1",
-                        "modified": "2014-05-08T09:00:00.000Z",
-                        "relationship_type": "indicates",
-                        "source_ref": "indicator--a932fcc6-e032-176c-126f-cb970a5a1ade",
-                        "target_ref": "malware--fdd60b30-b67c-11e3-b0b9-f01faf20d111",
-                        "type": "relationship"
-                    },
-                    {
-                        "created": "2014-05-08T09:00:00.000Z",
-                        "id": "relationship--2f9a9aa9-108a-4333-83e2-4fb25add0463",
-                        "spec_version": "2.1",
-                        "modified": "2014-05-08T09:00:00.000Z",
-                        "relationship_type": "indicates",
-                        "source_ref": "indicator--a932fcc6-e032-176c-126f-cb970a5a1ade",
-                        "target_ref": "malware--fdd60b30-b67c-11e3-b0b9-f01faf20d111",
-                        "type": "relationship"
-                    },
-                    {
-                        "created": "2014-05-08T09:00:00.000Z",
-                        "id": "relationship--2f9a9aa9-108a-4333-83e2-4fb25add0463",
-                        "spec_version": "2.1",
-                        "modified": "2014-05-08T09:00:00.000Z",
-                        "relationship_type": "indicates",
-                        "source_ref": "indicator--a932fcc6-e032-176c-126f-cb970a5a1ade",
-                        "target_ref": "malware--fdd60b30-b67c-11e3-b0b9-f01faf20d111",
-                        "type": "relationship"
-                    },
-                    {
-                        "created": "2014-05-08T09:00:00.000Z",
-                        "id": "relationship--2f9a9aa9-108a-4333-83e2-4fb25add0463",
-                        "spec_version": "2.1",
-                        "modified": "2014-05-08T09:00:00.000Z",
-                        "relationship_type": "indicates",
-                        "source_ref": "indicator--a932fcc6-e032-176c-126f-cb970a5a1ade",
-                        "target_ref": "malware--fdd60b30-b67c-11e3-b0b9-f01faf20d111",
-                        "type": "relationship"
-                    },
-                    {
-                        "created": "2014-05-08T09:00:00.000Z",
-                        "id": "relationship--2f9a9aa9-108a-4333-83e2-4fb25add0463",
-                        "spec_version": "2.1",
-                        "modified": "2014-05-08T09:00:00.000Z",
-                        "relationship_type": "indicates",
-                        "source_ref": "indicator--a932fcc6-e032-176c-126f-cb970a5a1ade",
-                        "target_ref": "malware--fdd60b30-b67c-11e3-b0b9-f01faf20d111",
-                        "type": "relationship"
-                    },
-                    {
-                        "created": "2014-05-08T09:00:00.000Z",
-                        "id": "relationship--2f9a9aa9-108a-4333-83e2-4fb25add0463",
-                        "spec_version": "2.1",
-                        "modified": "2014-05-08T09:00:00.000Z",
-                        "relationship_type": "indicates",
-                        "source_ref": "indicator--a932fcc6-e032-176c-126f-cb970a5a1ade",
-                        "target_ref": "malware--fdd60b30-b67c-11e3-b0b9-f01faf20d111",
-                        "type": "relationship"
-                    },
-                    {
-                        "created": "2014-05-08T09:00:00.000Z",
-                        "id": "relationship--2f9a9aa9-108a-4333-83e2-4fb25add0463",
-                        "spec_version": "2.1",
-                        "modified": "2014-05-08T09:00:00.000Z",
-                        "relationship_type": "indicates",
-                        "source_ref": "indicator--a932fcc6-e032-176c-126f-cb970a5a1ade",
-                        "target_ref": "malware--fdd60b30-b67c-11e3-b0b9-f01faf20d111",
-                        "type": "relationship"
-                    },
-                    {
-                        "created": "2014-05-08T09:00:00.000Z",
-                        "id": "relationship--2f9a9aa9-108a-4333-83e2-4fb25add0463",
-                        "spec_version": "2.1",
-                        "modified": "2014-05-08T09:00:00.000Z",
-                        "relationship_type": "indicates",
-                        "source_ref": "indicator--a932fcc6-e032-176c-126f-cb970a5a1ade",
-                        "target_ref": "malware--fdd60b30-b67c-11e3-b0b9-f01faf20d111",
-                        "type": "relationship"
-                    },
-                    {
-                        "created": "2014-05-08T09:00:00.000Z",
-                        "id": "relationship--2f9a9aa9-108a-4333-83e2-4fb25add0463",
-                        "spec_version": "2.1",
-                        "modified": "2014-05-08T09:00:00.000Z",
-                        "relationship_type": "indicates",
-                        "source_ref": "indicator--a932fcc6-e032-176c-126f-cb970a5a1ade",
-                        "target_ref": "malware--fdd60b30-b67c-11e3-b0b9-f01faf20d111",
-                        "type": "relationship"
-                    },
-                    {
-                        "created": "2014-05-08T09:00:00.000Z",
-                        "id": "relationship--2f9a9aa9-108a-4333-83e2-4fb25add0463",
-                        "spec_version": "2.1",
-                        "modified": "2014-05-08T09:00:00.000Z",
-                        "relationship_type": "indicates",
-                        "source_ref": "indicator--a932fcc6-e032-176c-126f-cb970a5a1ade",
-                        "target_ref": "malware--fdd60b30-b67c-11e3-b0b9-f01faf20d111",
-                        "type": "relationship"
-                    },
-                    {
-                        "created": "2014-05-08T09:00:00.000Z",
-                        "id": "relationship--2f9a9aa9-108a-4333-83e2-4fb25add0463",
-                        "spec_version": "2.1",
-                        "modified": "2014-05-08T09:00:00.000Z",
-                        "relationship_type": "indicates",
-                        "source_ref": "indicator--a932fcc6-e032-176c-126f-cb970a5a1ade",
-                        "target_ref": "malware--fdd60b30-b67c-11e3-b0b9-f01faf20d111",
-                        "type": "relationship"
-                    },
-                    {
-                        "created": "2014-05-08T09:00:00.000Z",
-                        "id": "relationship--2f9a9aa9-108a-4333-83e2-4fb25add0463",
-                        "spec_version": "2.1",
-                        "modified": "2014-05-08T09:00:00.000Z",
-                        "relationship_type": "indicates",
-                        "source_ref": "indicator--a932fcc6-e032-176c-126f-cb970a5a1ade",
-                        "target_ref": "malware--fdd60b30-b67c-11e3-b0b9-f01faf20d111",
-                        "type": "relationship"
-                    },
-                    {
-                        "created": "2014-05-08T09:00:00.000Z",
-                        "id": "relationship--2f9a9aa9-108a-4333-83e2-4fb25add0463",
-                        "spec_version": "2.1",
-                        "modified": "2014-05-08T09:00:00.000Z",
-                        "relationship_type": "indicates",
-                        "source_ref": "indicator--a932fcc6-e032-176c-126f-cb970a5a1ade",
-                        "target_ref": "malware--fdd60b30-b67c-11e3-b0b9-f01faf20d111",
-                        "type": "relationship"
-                    },
-                    {
-                        "created": "2014-05-08T09:00:00.000Z",
-                        "id": "relationship--2f9a9aa9-108a-4333-83e2-4fb25add0463",
-                        "spec_version": "2.1",
-                        "modified": "2014-05-08T09:00:00.000Z",
-                        "relationship_type": "indicates",
-                        "source_ref": "indicator--a932fcc6-e032-176c-126f-cb970a5a1ade",
-                        "target_ref": "malware--fdd60b30-b67c-11e3-b0b9-f01faf20d111",
-                        "type": "relationship"
-                    },
-                    {
-                        "created": "2014-05-08T09:00:00.000Z",
-                        "id": "relationship--2f9a9aa9-108a-4333-83e2-4fb25add0463",
-                        "spec_version": "2.1",
-                        "modified": "2014-05-08T09:00:00.000Z",
-                        "relationship_type": "indicates",
-                        "source_ref": "indicator--a932fcc6-e032-176c-126f-cb970a5a1ade",
-                        "target_ref": "malware--fdd60b30-b67c-11e3-b0b9-f01faf20d111",
-                        "type": "relationship"
-                    },
-                    {
-                        "created": "2014-05-08T09:00:00.000Z",
-                        "id": "relationship--2f9a9aa9-108a-4333-83e2-4fb25add0463",
-                        "spec_version": "2.1",
-=======
-                    {
-                        "created": "2017-01-27T13:49:53.997Z",
-                        "description": "Poison Ivy",
-                        "id": "malware--fdd60b30-b67c-11e3-b0b9-f01faf20d111",
-                        "spec_version": "2.1",
-                        "labels": [
-                            "remote-access-trojan"
-                        ],
-                        "modified": "2017-01-27T13:49:53.997Z",
-                        "name": "Poison Ivy",
-                        "type": "malware"
-                    },
-                    {
-                        "created": "2014-05-08T09:00:00.000Z",
-                        "id": "indicator--a932fcc6-e032-176c-126f-cb970a5a1ade",
-                        "spec_version": "2.1",
-                        "labels": [
-                            "file-hash-watchlist"
-                        ],
->>>>>>> fb6f6cfc
                         "modified": "2014-05-08T09:00:00.000Z",
                         "relationship_type": "indicates",
                         "source_ref": "indicator--a932fcc6-e032-176c-126f-cb970a5a1ade",
