--- conflicted
+++ resolved
@@ -104,11 +104,7 @@
                 "can_read": true,
                 "can_write": true,
                 "media_types": [
-<<<<<<< HEAD
                     "application/taxii+json;version=2.1"
-=======
-                    "application/vnd.oasis.stix+json; version=2.1"
->>>>>>> fb6f6cfc
                 ],
                 "objects": [
                     {
@@ -152,17 +148,12 @@
                         "id": "indicator--a932fcc6-e032-176c-126f-cb970a5a1ade",
                         "date_added": "2016-11-01T03:04:05Z",
                         "version": "2014-05-08T09:00:00.000Z",
-<<<<<<< HEAD
-                        "media_type": "application/taxii+json;version=2.1"
-=======
-                        "media_type": "application/vnd.oasis.stix+json; version=2.1"
->>>>>>> fb6f6cfc
+                        "media_type": "application/taxii+json;version=2.1"
                     },
                     {
                         "id": "malware--fdd60b30-b67c-11e3-b0b9-f01faf20d111",
                         "date_added": "2017-01-28T13:49:53.997Z",
                         "version": "2017-01-27T13:49:53.997Z",
-<<<<<<< HEAD
                         "media_type": "application/taxii+json;version=2.1"
                     },
                     {
@@ -170,9 +161,6 @@
                         "date_added": "2016-11-01T03:04:05Z",
                         "version": "2014-05-08T09:00:00.000Z",
                         "media_type": "application/taxii+json;version=2.1"
-=======
-                        "media_type": "application/vnd.oasis.stix+json; version=2.1"
->>>>>>> fb6f6cfc
                     }
                 ]
             },
@@ -183,11 +171,7 @@
                 "can_read": true,
                 "can_write": false,
                 "media_types": [
-<<<<<<< HEAD
                     "application/taxii+json;version=2.1"
-=======
-                    "application/vnd.oasis.stix+json; version=2.1"
->>>>>>> fb6f6cfc
                 ],
                 "objects": [
                     {
@@ -203,14 +187,10 @@
                         "type": "indicator",
                         "valid_from": "2016-11-03T12:30:59.000Z"
                     },
-		    {
+		                {
                         "created": "2016-11-03T12:30:59.000Z",
                         "description": "Accessing this url will infect your machine with malware.",
-<<<<<<< HEAD
-			"id": "indicator--d81f86b9-975b-bc0b-775e-810c5ad45a4f",
-=======
-						"id": "indicator--d81f86b9-975b-bc0b-775e-810c5ad45a4f",
->>>>>>> fb6f6cfc
+						            "id": "indicator--d81f86b9-975b-bc0b-775e-810c5ad45a4f",
                         "spec_version": "2.1",
                         "indicator_types": [
                             "url-watchlist"
@@ -227,21 +207,13 @@
                         "id": "indicator--d81f86b9-975b-bc0b-775e-810c5ad45a4f",
                         "date_added": "2016-12-27T13:49:53Z",
                         "version": "2016-11-03T12:30:59.000Z",
-<<<<<<< HEAD
                         "media_type": "taxii+json;version=2.1"
-=======
-                        "media_type": "application/vnd.oasis.stix+json; version=2.1"
->>>>>>> fb6f6cfc
                     },
                     {
                         "id": "indicator--d81f86b9-975b-bc0b-775e-810c5ad45a4f",
                         "date_added": "2017-12-31T13:49:53Z",
                         "version": "2017-01-27T13:49:53.935Z",
-<<<<<<< HEAD
-                        "media_type": "application/taxii+json;version=2.1"
-=======
-                        "media_type": "application/vnd.oasis.stix+json; version=2.1"
->>>>>>> fb6f6cfc
+                        "media_type": "application/taxii+json;version=2.1"
                     }
                 ]
             },
@@ -252,11 +224,7 @@
                 "can_read":false,
                 "can_write": false,
                 "media_types": [
-<<<<<<< HEAD
                     "application/taxii+json;version=2.1"
-=======
-                    "application/vnd.oasis.stix+json; version=2.1"
->>>>>>> fb6f6cfc
                 ],
                 "objects": [
                     {
@@ -293,21 +261,13 @@
                         "id": "indicator--b81f86b9-975b-bb0b-775e-810c5bd45b4f",
                         "date_added": "2016-12-27T13:49:53Z",
                         "version": "2016-11-03T12:30:59.000Z",
-<<<<<<< HEAD
-                        "media_type": "application/taxii+json;version=2.1"
-=======
-                        "media_type": "application/vnd.oasis.stix+json; version=2.1"
->>>>>>> fb6f6cfc
+                        "media_type": "application/taxii+json;version=2.1"
                     },
                     {
                         "id": "indicator--b81f86b9-975b-bb0b-775e-810c5bd45b4f",
                         "date_added": "2017-02-25T13:49:53Z",
                         "version": "2017-01-27T13:49:53.935Z",
-<<<<<<< HEAD
-                        "media_type": "application/taxii+json;version=2.1"
-=======
-                        "media_type": "application/vnd.oasis.stix+json; version=2.1"
->>>>>>> fb6f6cfc
+                        "media_type": "application/taxii+json;version=2.1"
                     }
                 ]
             }
