--- conflicted
+++ resolved
@@ -316,14 +316,9 @@
     assert r.content_type == MEDIA_TYPE_TAXII_V21
     objs = r.json
     assert objs['more'] is False
-<<<<<<< HEAD
     for obj in objs["objects"]:
         if obj["id"] == "indicator--6770298f-0fd8-471a-ab8c-1c658a46574e":
             assert obj["modified"] == "2016-11-03T12:30:59.000Z"
-=======
-    assert len(objs['objects']) == 1
-    assert objs["objects"][0]["modified"] == "2016-11-03T12:30:59.000Z"
->>>>>>> 67b08bf4
 
     r = backend.client.get(
         test.GET_OBJECTS_EP + "?match[version]=last",
@@ -334,14 +329,9 @@
     assert r.content_type == MEDIA_TYPE_TAXII_V21
     objs = r.json
     assert objs['more'] is False
-<<<<<<< HEAD
     for obj in objs["objects"]:
         if obj["id"] == "indicator--6770298f-0fd8-471a-ab8c-1c658a46574e":
             assert obj["modified"] == "2017-01-27T13:49:53.935Z"
-=======
-    assert len(objs['objects']) == 1
-    assert objs["objects"][0]["modified"] == "2017-01-27T13:49:53.935Z"
->>>>>>> 67b08bf4
 
     r = backend.client.get(
         test.GET_OBJECTS_EP + "?match[version]=all",
@@ -793,84 +783,6 @@
     assert len(objs["versions"]) == 2
     assert "2016-11-03T12:30:59.000Z" not in objs["versions"]
 
-<<<<<<< HEAD
-=======
-def test_delete_objects_version(backend):
-    DELETE_VERSIONS = {
-        "objects": [
-            {
-                "created": "2014-01-27T13:49:53.935Z",
-                "id": "indicator--3aa5ad42-ff70-4442-a44c-055bea7b7736",
-                "labels": [
-                    "url-watchlist",
-                ],
-                "modified": "2015-01-27T13:49:53.935Z",
-                "name": "Malicious site hosting downloader",
-                "pattern": "[url:value = 'http://x4z9arb.cn/5000']",
-                "pattern_type": "stix",
-                "spec_version": "2.1",
-                "type": "indicator",
-                "valid_from": "2017-01-27T13:49:53.935382Z",
-            },
-            {
-                "created": "2014-01-27T13:49:53.935Z",
-                "id": "indicator--3aa5ad42-ff70-4442-a44c-055bea7b7736",
-                "labels": [
-                    "url-watchlist",
-                ],
-                "modified": "2019-01-27T13:49:53.935Z",
-                "name": "Malicious site hosting downloader",
-                "pattern": "[url:value = 'http://x4z9arb.cn/5000']",
-                "pattern_type": "stix",
-                "spec_version": "2.1",
-                "type": "indicator",
-                "valid_from": "2017-01-27T13:49:53.935382Z",
-            },
-            {
-                "created": "2014-01-27T13:49:53.935Z",
-                "id": "indicator--3aa5ad42-ff70-4442-a44c-055bea7b7736",
-                "labels": [
-                    "url-watchlist",
-                ],
-                "modified": "2016-01-27T13:49:53.935Z",
-                "name": "Malicious site hosting downloader",
-                "pattern": "[url:value = 'http://x4z9arb.cn/5000']",
-                "pattern_type": "stix",
-                "spec_version": "2.1",
-                "type": "indicator",
-                "valid_from": "2017-01-27T13:49:53.935382Z",
-            },
-            {
-                "created": "2014-01-27T13:49:53.935Z",
-                "id": "indicator--3aa5ad42-ff70-4442-a44c-055bea7b7736",
-                "labels": [
-                    "url-watchlist",
-                ],
-                "modified": "2017-01-27T13:49:53.935Z",
-                "name": "Malicious site hosting downloader",
-                "pattern": "[url:value = 'http://x4z9arb.cn/5000']",
-                "pattern_type": "stix",
-                "spec_version": "2.1",
-                "type": "indicator",
-                "valid_from": "2017-01-27T13:49:53.935382Z",
-            },
-            {
-                "created": "2014-01-27T13:49:53.935Z",
-                "id": "indicator--3aa5ad42-ff70-4442-a44c-055bea7b7736",
-                "labels": [
-                    "url-watchlist",
-                ],
-                "modified": "2018-01-27T13:49:53.935Z",
-                "name": "Malicious site hosting downloader",
-                "pattern": "[url:value = 'http://x4z9arb.cn/5000']",
-                "pattern_type": "stix",
-                "spec_version": "2.1",
-                "type": "indicator",
-                "valid_from": "2017-01-27T13:49:53.935382Z",
-            },
-        ],
-    }
->>>>>>> 67b08bf4
 
 def test_delete_objects_version(backend):
     add_objects = {"objects": []}
@@ -895,6 +807,7 @@
     )
     assert r_post.status_code == 202
     assert r_post.content_type == MEDIA_TYPE_TAXII_V21
+    status_response = r_post.json
     assert status_response["success_count"] == 5  # Simple check to assert objects got successfully added to backend
 
     r = backend.client.get(
