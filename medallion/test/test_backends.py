--- conflicted
+++ resolved
@@ -308,7 +308,7 @@
     assert objs["objects"][0]["id"] == "indicator--6770298f-0fd8-471a-ab8c-1c658a46574e"
 
     r = backend.client.get(
-        test.GET_OBJECTS_EP + "?match[spec_version]=2.0,2.1&match[version]=first",
+        test.GET_OBJECTS_EP + "?match[version]=first",
         headers=backend.headers,
     )
 
@@ -340,7 +340,7 @@
         #    assert obj["modified"] == "2018-02-23T18:30:00.000Z"
 
     r = backend.client.get(
-        test.GET_OBJECTS_EP + "?match[spec_version]=2.0,2.1&match[version]=all",
+        test.GET_OBJECTS_EP + "?match[version]=all",
         headers=backend.headers,
     )
 
@@ -362,10 +362,7 @@
     objs = r.json
     assert objs['more'] is False
     assert len(objs['objects']) == 1
-<<<<<<< HEAD
-=======
     assert all("spec_version" not in obj for obj in objs['objects'])
->>>>>>> 47f67881
 
     r = backend.client.get(
         test.GET_OBJECTS_EP + "?match[spec_version]=2.1",
@@ -537,11 +534,7 @@
     objs = r.json
     assert objs['more'] is False
     assert len(objs['objects']) == 1
-<<<<<<< HEAD
-=======
-    for obj in objs['objects']:
-        assert 'spec_version' not in obj
->>>>>>> 47f67881
+    assert all("spec_version" not in obj for obj in objs['objects'])
 
     r = backend.client.get(
         test.GET_OBJECTS_EP + "malware--c0931cc6-c75e-47e5-9036-78fabc95d4ec?match[spec_version]=2.1",
@@ -674,11 +667,7 @@
     object_id = "indicator--6770298f-0fd8-471a-ab8c-1c658a46574e"
 
     r = backend.client.get(
-<<<<<<< HEAD
-        test.GET_MANIFESTS_EP + "?match[spec_version]=2.0,2.1&match[version]=2016-11-03T12:30:59.000Z",
-=======
         test.GET_MANIFESTS_EP + "?match[version]=2016-12-25T12:30:59.444Z",
->>>>>>> 47f67881
         headers=backend.headers,
         follow_redirects=True
     )
@@ -692,7 +681,7 @@
     assert objs["objects"][0]["version"] == "2016-12-25T12:30:59.444Z"
 
     r = backend.client.get(
-        test.GET_MANIFESTS_EP + "?match[spec_version]=2.0,2.1&match[version]=first",
+        test.GET_MANIFESTS_EP + "?match[version]=first",
         headers=backend.headers,
         follow_redirects=True
     )
@@ -706,7 +695,7 @@
     assert objs["objects"][2]["version"] == "2016-11-03T12:30:59.000Z"
 
     r = backend.client.get(
-        test.GET_MANIFESTS_EP + "?match[spec_version]=2.0,2.1&match[version]=last",
+        test.GET_MANIFESTS_EP + "?match[version]=last",
         headers=backend.headers,
         follow_redirects=True
     )
@@ -720,7 +709,7 @@
     assert objs["objects"][4]["version"] == "2017-01-27T13:49:53.935Z"
 
     r = backend.client.get(
-        test.GET_OBJECTS_EP + "?match[spec_version]=2.0,2.1&match[version]=all",
+        test.GET_OBJECTS_EP + "?match[version]=all",
         headers=backend.headers,
         follow_redirects=True
     )
