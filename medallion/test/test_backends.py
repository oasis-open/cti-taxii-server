import copy
import datetime
import json
import tempfile

import pytest

from medallion import common, exceptions, test
from medallion.backends.base import SECONDS_IN_24_HOURS
from medallion.views import MEDIA_TYPE_TAXII_V21

from .base_test import TaxiiTest


class MemoryTestServer(TaxiiTest):
    type = "memory"

    def count(self, documents):
        return len(documents)


class MongoTestServer(TaxiiTest):
    type = "mongo"

    def count(self, documents):
        return documents.count_documents({})


TestServers = ["memory", "mongo"]


@pytest.fixture(scope="module", params=TestServers)
def backend(request):
    if request.param in request.config.getoption("backends"):
        if request.param == "memory":
            test_server = MemoryTestServer()
        if request.param == "mongo":
            test_server = MongoTestServer()
        test_server.setUp()
        yield test_server
        test_server.tearDown()
    else:
        yield pytest.skip("skipped")


@pytest.fixture(scope="module", params=TestServers)
def backend_without_threads(request):
    if request.param in request.config.getoption("backends"):
        if request.param == "memory":
            test_server = MemoryTestServer()
        if request.param == "mongo":
            test_server = MongoTestServer()
        test_server.setUp(False)
        yield test_server
        test_server.tearDown()
    else:
        yield pytest.skip("skipped")


# start with basic get requests for each endpoint
def test_server_discovery(backend):
    r = backend.client.get(test.DISCOVERY_EP, headers=backend.headers)

    assert r.status_code == 200
    assert r.content_type == MEDIA_TYPE_TAXII_V21
    server_info = r.json
    assert server_info["api_roots"][0] == "http://localhost:5000/api1/"


def test_get_api_root_information(backend):
    r = backend.client.get(test.API_ROOT_EP, headers=backend.headers)

    assert r.status_code == 200
    assert r.content_type == MEDIA_TYPE_TAXII_V21
    api_root_metadata = r.json
    assert api_root_metadata["title"] == "Malware Research Group"


def test_get_status(backend):
    r = backend.client.get(
            test.API_ROOT_EP + "status/2d086da7-4bdc-4f91-900e-d77486753710",
            headers=backend.headers,
            follow_redirects=True,
        )

    assert r.status_code == 200
    assert r.content_type == MEDIA_TYPE_TAXII_V21
    status_data = r.json
    assert "successes" in status_data
    assert "failures" in status_data
    assert "pendings" in status_data


def test_get_collections(backend):
    r = backend.client.get(test.COLLECTIONS_EP, headers=backend.headers)

    assert r.status_code == 200
    assert r.content_type == MEDIA_TYPE_TAXII_V21
    collections_metadata = r.json
    collections_metadata = sorted(collections_metadata["collections"], key=lambda x: x["id"])
    collection_ids = [cm["id"] for cm in collections_metadata]

    assert len(collection_ids) == 5
    assert "52892447-4d7e-4f70-b94d-d7f22742ff63" in collection_ids
    assert "91a7b528-80eb-42ed-a74d-c6fbd5a26116" in collection_ids
    assert "64993447-4d7e-4f70-b94d-d7f33742ee63" in collection_ids
    assert "472c94ae-3113-4e3e-a4dd-a9f4ac7471d4" in collection_ids
    assert "365fed99-08fa-fdcd-a1b3-fb247eb41d01" in collection_ids


def test_get_objects(backend):

    r = backend.client.get(
        test.GET_OBJECTS_EP,
        headers=backend.headers,
    )

    assert r.status_code == 200
    assert r.content_type == MEDIA_TYPE_TAXII_V21
    objs = r.json
    assert objs['more'] is False
    assert len(objs['objects']) == 5

    # testing date-added headers
    assert r.headers['X-TAXII-Date-Added-First'] == "2014-05-08T09:00:00.000000Z"
    assert r.headers['X-TAXII-Date-Added-Last'] == "2017-12-31T13:49:53.935000Z"

    # testing ordering of returned objects by date_added
    correct_order = ['relationship--2f9a9aa9-108a-4333-83e2-4fb25add0463',
                     'indicator--cd981c25-8042-4166-8945-51178443bdac',
                     'marking-definition--34098fce-860f-48ae-8e50-ebd3cc5e41da',
                     'malware--c0931cc6-c75e-47e5-9036-78fabc95d4ec',
                     'indicator--6770298f-0fd8-471a-ab8c-1c658a46574e']

    for x in range(0, len(correct_order)):
        assert objs['objects'][x]['id'] == correct_order[x]


def test_get_object(backend):

    r = backend.client.get(
        test.GET_OBJECTS_EP + "malware--c0931cc6-c75e-47e5-9036-78fabc95d4ec/",
        headers=backend.headers,
    )

    assert r.status_code == 200
    assert r.content_type == MEDIA_TYPE_TAXII_V21
    objs = r.json
    assert len(objs["objects"]) == 1
    assert objs["objects"][0]["id"] == "malware--c0931cc6-c75e-47e5-9036-78fabc95d4ec"

    # testing date-added headers
    assert r.headers['X-TAXII-Date-Added-First'] == "2017-01-27T13:49:59.997000Z"
    assert r.headers['X-TAXII-Date-Added-Last'] == "2017-01-27T13:49:59.997000Z"


def test_add_and_delete_object(backend):
    # ------------- BEGIN: add object section ------------- #

    object_id = backend.TEST_OBJECT["objects"][0]["id"]

    r_post = backend.client.post(
        test.ADD_OBJECTS_EP,
        data=json.dumps(copy.deepcopy(backend.TEST_OBJECT)),
        headers=backend.post_headers,
    )
    status_response = r_post.json
    assert r_post.status_code == 202
    assert r_post.content_type == MEDIA_TYPE_TAXII_V21

    # ------------- END: add object section ------------- #
    # ------------- BEGIN: get object section ------------- #

    r_get = backend.client.get(
        test.ADD_OBJECTS_EP,
        headers=backend.headers,
    )
    assert r_get.status_code == 200
    assert r_get.content_type == MEDIA_TYPE_TAXII_V21
    objs = r_get.json
    assert any(obj["id"] == object_id for obj in objs["objects"])

    # ------------- END: get object section ------------- #
    # ------------- BEGIN: get object w/ filter section --- #

    r_get = backend.client.get(
        test.ADD_OBJECTS_EP + "?match[id]=" + object_id,
        headers=backend.headers,
    )
    assert r_get.status_code == 200
    assert r_get.content_type == MEDIA_TYPE_TAXII_V21
    objs = r_get.json
    assert objs["objects"][0]["id"] == object_id

    # ------------- END: get object w/ filter section --- #
    # ------------- BEGIN: get status section ------------- #

    r_get = backend.client.get(
        test.API_ROOT_EP + "status/%s/" % status_response["id"],
        headers=backend.headers,
    )
    assert r_get.status_code == 200
    assert r_get.content_type == MEDIA_TYPE_TAXII_V21
    status_response2 = r_get.json
    assert status_response2["success_count"] == 1

    # ------------- END: get status section ------------- #
    # ------------- BEGIN: get manifest section ------------- #

    r_get = backend.client.get(
        test.ADD_MANIFESTS_EP + "?match[id]=" + object_id,
        headers=backend.headers,
    )
    assert r_get.status_code == 200
    assert r_get.content_type == MEDIA_TYPE_TAXII_V21
    manifests = r_get.json
    assert len(manifests["objects"]) == 1
    assert manifests["objects"][0]["id"] == object_id

    # ------------- END: get manifest section ----------- #

    r = backend.client.delete(
        test.ADD_OBJECTS_EP + object_id,
        headers=backend.headers,
        follow_redirects=True
    )
    assert r.status_code == 200
    assert r.content_type == MEDIA_TYPE_TAXII_V21

    r = backend.client.get(
        test.ADD_OBJECTS_EP + object_id,
        headers=backend.headers,
        follow_redirects=True
    )
    assert r.status_code == 404
    assert r.content_type == MEDIA_TYPE_TAXII_V21

    # test getting the deleted object's manifest

    r = backend.client.get(
        test.ADD_MANIFESTS_EP + object_id,
        headers=backend.headers,
        follow_redirects=True
    )
    assert r.status_code == 404
    # for whatever reason, content_type is not normal? doesn't really matter
    # assert r.content_type == MEDIA_TYPE_TAXII_V21


def test_get_object_manifests(backend):

    r = backend.client.get(
        test.GET_MANIFESTS_EP,
        headers=backend.headers,
        follow_redirects=True
    )
    assert r.status_code == 200
    assert r.content_type == MEDIA_TYPE_TAXII_V21
    manifests = r.json
    assert len(manifests["objects"]) == 5

    # testing the date-added headers
    assert r.headers['X-TAXII-Date-Added-First'] == "2014-05-08T09:00:00.000000Z"
    assert r.headers['X-TAXII-Date-Added-Last'] == "2017-12-31T13:49:53.935000Z"

    # checking ordered by date_added

    for x in range(1, len(manifests["objects"])):
        assert manifests["objects"][x - 1]["date_added"] < manifests["objects"][x]["date_added"]


def test_get_version(backend):
    r = backend.client.get(
        test.GET_OBJECTS_EP + "relationship--2f9a9aa9-108a-4333-83e2-4fb25add0463/versions",
        headers=backend.headers,
        follow_redirects=True
    )
    assert r.status_code == 200
    assert r.content_type == MEDIA_TYPE_TAXII_V21
    vers = r.json
    assert len(vers["versions"]) == 1

    # testing the date-added headers
    assert r.headers['X-TAXII-Date-Added-First'] == "2014-05-08T09:00:00.000000Z"
    assert r.headers['X-TAXII-Date-Added-Last'] == "2014-05-08T09:00:00.000000Z"


# test each filter type with each applicable endpoint
def test_get_objects_added_after(backend):
    r = backend.client.get(
        test.GET_OBJECTS_EP + "?added_after=2016-11-03T12:30:59Z",
        headers=backend.headers,
    )

    assert r.status_code == 200
    assert r.content_type == MEDIA_TYPE_TAXII_V21
    objs = r.json
    assert objs['more'] is False
    assert len(objs['objects']) == 3


def test_get_objects_limit(backend):
    r = backend.client.get(
        test.GET_OBJECTS_EP + "?limit=3",
        headers=backend.headers,
    )

    assert r.status_code == 200
    assert r.content_type == MEDIA_TYPE_TAXII_V21
    objs = r.json
    assert objs['more'] is True
    assert len(objs['objects']) == 3
    assert r.headers['X-TAXII-Date-Added-First'] == '2014-05-08T09:00:00.000000Z'
    assert r.headers['X-TAXII-Date-Added-Last'] == '2017-01-20T00:00:00.000000Z'

    correct_order = ['relationship--2f9a9aa9-108a-4333-83e2-4fb25add0463',
                     'indicator--cd981c25-8042-4166-8945-51178443bdac',
                     'marking-definition--34098fce-860f-48ae-8e50-ebd3cc5e41da']

    for x in range(0, len(correct_order)):
        assert objs["objects"][x]["id"] == correct_order[x]

    r = backend.client.get(
        test.GET_OBJECTS_EP + "?limit=3&next=" + r.json["next"],
        headers=backend.headers,
    )

    assert r.status_code == 200
    assert r.content_type == MEDIA_TYPE_TAXII_V21
    objs = r.json
    assert objs['more'] is False
    assert len(objs['objects']) == 2

    assert r.headers['X-TAXII-Date-Added-First'] == '2017-01-27T13:49:59.997000Z'
    assert r.headers['X-TAXII-Date-Added-Last'] == '2017-12-31T13:49:53.935000Z'

    correct_order = ['malware--c0931cc6-c75e-47e5-9036-78fabc95d4ec',
                     'indicator--6770298f-0fd8-471a-ab8c-1c658a46574e']

    for x in range(0, len(correct_order)):
        assert objs["objects"][x]["id"] == correct_order[x]


def test_get_objects_id(backend):
    r = backend.client.get(
        test.GET_OBJECTS_EP + "?match[id]=malware--c0931cc6-c75e-47e5-9036-78fabc95d4ec",
        headers=backend.headers,
    )

    assert r.status_code == 200
    assert r.content_type == MEDIA_TYPE_TAXII_V21
    objs = r.json
    assert objs['more'] is False
    assert len(objs['objects']) == 1


def test_get_objects_type(backend):
    r = backend.client.get(
        test.GET_OBJECTS_EP + "?match[type]=indicator",
        headers=backend.headers,
    )

    assert r.status_code == 200
    assert r.content_type == MEDIA_TYPE_TAXII_V21
    objs = r.json
    assert objs['more'] is False
    assert len(objs['objects']) == 2
    assert all("indicator" == obj["type"] for obj in objs["objects"])


def get_objects_by_version(backend, filter):
    r = backend.client.get(
        test.GET_OBJECTS_EP + filter,
        headers=backend.headers,
    )
    assert r.status_code == 200
    assert r.content_type == MEDIA_TYPE_TAXII_V21
    objs = r.json
    assert objs['more'] is False
    return objs


def test_objects_version_match_specific_date(backend):
    objs = get_objects_by_version(backend, "?match[version]=2016-12-25T12:30:59.444Z")
    assert len(objs['objects']) == 1
    assert objs["objects"][0]["id"] == "indicator--6770298f-0fd8-471a-ab8c-1c658a46574e"


def test_objects_version_match_first(backend):
    objs = get_objects_by_version(backend, "?match[version]=first")
    for obj in objs["objects"]:
        if obj["id"] == "indicator--6770298f-0fd8-471a-ab8c-1c658a46574e":
            assert obj["modified"] == "2016-11-03T12:30:59.000Z"
        if obj["id"] == "malware--c0931cc6-c75e-47e5-9036-78fabc95d4ec":
            assert obj["modified"] == "2017-01-27T13:49:53.997Z"


def test_objects_version_match_last(backend):
    objs = get_objects_by_version(backend, "?match[version]=last")
    for obj in objs["objects"]:
        if obj["id"] == "indicator--6770298f-0fd8-471a-ab8c-1c658a46574e":
            assert obj["modified"] == "2017-01-27T13:49:53.935Z"
        # Because the spec_version default filter comes before the version filter, the 2.0 version gets filtered out automatically
        # If you put a spec_version=2.0,2.1 here, then the correct version would be here
        # if obj["id"] == "malware--c0931cc6-c75e-47e5-9036-78fabc95d4ec":
        #    assert obj["modified"] == "2018-02-23T18:30:00.000Z"


def test_objects_version_match_all(backend):
    objs = get_objects_by_version(backend, "?match[version]=all")
    assert len(objs['objects']) == 7


def get_objects_spec_version(backend, filter, num_objects):
    r = backend.client.get(
        test.GET_OBJECTS_EP + filter,
        headers=backend.headers,
    )

    assert r.status_code == 200
    assert r.content_type == MEDIA_TYPE_TAXII_V21
    objs = r.json
    assert objs['more'] is False
    assert len(objs['objects']) == num_objects
    return objs


def test_get_objects_spec_version_20(backend):
    objs = get_objects_spec_version(backend, "?match[spec_version]=2.0", 1)
    assert all("spec_version" not in obj for obj in objs['objects'])


def test_get_objects_spec_version_21_20(backend):
    get_objects_spec_version(backend, "?match[spec_version]=2.0,2.1", 5)


def test_get_objects_spec_version_21(backend):
    objs = get_objects_spec_version(backend, "?match[spec_version]=2.1", 5)
    assert all(obj['spec_version'] == "2.1" for obj in objs['objects'])


def test_get_objects_spec_version_default(backend):
    objs = get_objects_spec_version(backend, "", 5)
    assert all(obj['spec_version'] == "2.1" for obj in objs['objects'])


def get_object_added_after(backend, filter):
    r = backend.client.get(
        test.GET_OBJECTS_EP + "malware--c0931cc6-c75e-47e5-9036-78fabc95d4ec" + filter,
        headers=backend.headers,
        follow_redirects=True
    )

    assert r.status_code == 200
    assert r.content_type == MEDIA_TYPE_TAXII_V21
    return r.json


def test_get_object_added_after_case1(backend):
    objs = get_object_added_after(backend, "?added_after=2018-01-27T13:49:59.997000Z")
    assert 'more' not in objs
    assert 'objects' not in objs


def test_get_object_added_after_case2(backend):
    objs = get_object_added_after(backend, "?added_after=2017-01-27T13:49:59Z")
    assert objs['more'] is False
    assert len(objs['objects']) == 1


def test_get_object_limit(backend):
    r = backend.client.get(
        test.GET_OBJECTS_EP + "indicator--6770298f-0fd8-471a-ab8c-1c658a46574e?limit=1",
        headers=backend.headers,
        follow_redirects=True
    )

    assert r.status_code == 200
    assert r.content_type == MEDIA_TYPE_TAXII_V21
    objs = r.json
    assert objs['more'] is False
    assert len(objs['objects']) == 1
    assert r.headers['X-TAXII-Date-Added-First'] == '2017-12-31T13:49:53.935000Z'
    assert r.headers['X-TAXII-Date-Added-Last'] == '2017-12-31T13:49:53.935000Z'

    r = backend.client.get(
        test.GET_OBJECTS_EP + "indicator--6770298f-0fd8-471a-ab8c-1c658a46574e?match[version]=all&limit=2",
        headers=backend.headers,
        follow_redirects=True
    )

    assert r.status_code == 200
    assert r.content_type == MEDIA_TYPE_TAXII_V21
    objs = r.json
    assert objs['more'] is True
    assert len(objs['objects']) == 2
    assert r.headers['X-TAXII-Date-Added-First'] == '2016-11-03T12:30:59.001000Z'
    assert r.headers['X-TAXII-Date-Added-Last'] == '2016-12-27T13:49:59.000000Z'
    # checking ordering by date_added value
    assert objs['objects'][0]['modified'] == '2016-11-03T12:30:59.000Z'
    assert objs['objects'][1]['modified'] == '2016-12-25T12:30:59.444Z'

    r = backend.client.get(
        test.GET_OBJECTS_EP + "indicator--6770298f-0fd8-471a-ab8c-1c658a46574e?match[version]=all&limit=2&next=" + objs['next'],
        headers=backend.headers,
        follow_redirects=True
    )

    assert r.status_code == 200
    assert r.content_type == MEDIA_TYPE_TAXII_V21
    objs = r.json
    assert objs['more'] is False
    assert len(objs['objects']) == 1
    assert r.headers['X-TAXII-Date-Added-First'] == '2017-12-31T13:49:53.935000Z'
    assert r.headers['X-TAXII-Date-Added-Last'] == '2017-12-31T13:49:53.935000Z'


@pytest.mark.parametrize("filter, modified", [("?match[version]=2016-12-25T12:30:59.444Z", "2016-12-25T12:30:59.444Z"),
                                              ("?match[version]=first", "2016-11-03T12:30:59.000Z"),
                                              ("?match[version]=last", "2017-01-27T13:49:53.935Z")])
def test_get_object_version_single(backend, filter, modified):
    objstr = "indicator--6770298f-0fd8-471a-ab8c-1c658a46574e"
    r = backend.client.get(
        test.GET_OBJECTS_EP + objstr + filter,
        headers=backend.headers,
        follow_redirects=True
    )

    assert r.status_code == 200
    assert r.content_type == MEDIA_TYPE_TAXII_V21
    objs = r.json
    assert objs['more'] is False
    assert len(objs['objects']) == 1
    assert objs["objects"][0]["id"] == objstr
    assert objs["objects"][0]["modified"] == modified


def test_get_object_version_match_all(backend):

    r = backend.client.get(
        test.GET_OBJECTS_EP + "indicator--6770298f-0fd8-471a-ab8c-1c658a46574e?match[version]=all",
        headers=backend.headers,
        follow_redirects=True
    )

    assert r.status_code == 200
    assert r.content_type == MEDIA_TYPE_TAXII_V21
    objs = r.json
    assert objs['more'] is False
    assert len(objs['objects']) == 3


def get_object_spec_version(backend, filter, matching):
    r = backend.client.get(
        test.GET_OBJECTS_EP + filter + matching,
        headers=backend.headers,
        follow_redirects=True
    )

    assert r.status_code == 200
    assert r.content_type == MEDIA_TYPE_TAXII_V21
    objs = r.json
    assert objs['more'] is False
    assert len(objs['objects']) == 1
    return objs


def test_get_object_spec_version_20(backend):
    objs = get_object_spec_version(backend, "malware--c0931cc6-c75e-47e5-9036-78fabc95d4ec", "?match[spec_version]=2.0")
    assert all('spec_version' not in obj for obj in objs['objects'])


def test_get_object_spec_version_21(backend):
    objs = get_object_spec_version(backend, "malware--c0931cc6-c75e-47e5-9036-78fabc95d4ec", "?match[spec_version]=2.1")
    assert all(obj['spec_version'] == "2.1" for obj in objs['objects'])


def test_get_object_spec_version_2021(backend):
    # though this is getting objects with every spec_version, the version filter gets only the latest object.
    objs = get_object_spec_version(backend, "malware--c0931cc6-c75e-47e5-9036-78fabc95d4ec", "?match[spec_version]=2.0,2.1")
    for obj in objs['objects']:
        if obj['id'] == "malware--c0931cc6-c75e-47e5-9036-78fabc95d4ec":
            assert obj['modified'] == "2018-02-23T18:30:00.000Z"


def test_get_object_spec_version_default(backend):
    objs = get_object_spec_version(backend, "malware--c0931cc6-c75e-47e5-9036-78fabc95d4ec", "")
    assert all(obj['spec_version'] == "2.1" for obj in objs['objects'])


def test_get_manifest_added_after(backend):
    r = backend.client.get(
        test.GET_MANIFESTS_EP + "?added_after=2017-01-20T00:00:00.000Z",
        headers=backend.headers,
        follow_redirects=True
    )

    assert r.status_code == 200
    assert r.content_type == MEDIA_TYPE_TAXII_V21
    objs = r.json
    assert objs['more'] is False
    assert len(objs['objects']) == 2


def test_get_manifest_limit(backend):
    r = backend.client.get(
        test.GET_MANIFESTS_EP + "?limit=2",
        headers=backend.headers,
        follow_redirects=True
    )

    assert r.status_code == 200
    assert r.content_type == MEDIA_TYPE_TAXII_V21
    objs = r.json
    assert objs['more'] is True
    assert len(objs['objects']) == 2
    assert r.headers['X-TAXII-Date-Added-First'] == objs['objects'][0]['date_added']
    assert r.headers['X-TAXII-Date-Added-Last'] == objs['objects'][-1]['date_added']

    r = backend.client.get(
        test.GET_MANIFESTS_EP + "?limit=2&next=" + objs['next'],
        headers=backend.headers,
        follow_redirects=True
    )

    assert r.status_code == 200
    assert r.content_type == MEDIA_TYPE_TAXII_V21
    objs = r.json
    assert objs['more'] is True
    assert len(objs['objects']) == 2
    assert r.headers['X-TAXII-Date-Added-First'] == objs['objects'][0]['date_added']
    assert r.headers['X-TAXII-Date-Added-Last'] == objs['objects'][-1]['date_added']

    r = backend.client.get(
        test.GET_MANIFESTS_EP + "?limit=2&next=" + objs['next'],
        headers=backend.headers,
        follow_redirects=True
    )

    assert r.status_code == 200
    assert r.content_type == MEDIA_TYPE_TAXII_V21
    objs = r.json
    assert objs['more'] is False
    assert len(objs['objects']) == 1
    assert r.headers['X-TAXII-Date-Added-First'] == objs['objects'][0]['date_added']
    assert r.headers['X-TAXII-Date-Added-Last'] == objs['objects'][-1]['date_added']


def test_get_manifest_id(backend):
    object_id = "malware--c0931cc6-c75e-47e5-9036-78fabc95d4ec"
    r = backend.client.get(
        test.GET_MANIFESTS_EP + "?match[id]=" + object_id,
        headers=backend.headers,
        follow_redirects=True
    )

    assert r.status_code == 200
    assert r.content_type == MEDIA_TYPE_TAXII_V21
    objs = r.json
    assert objs['more'] is False
    assert len(objs['objects']) == 1
    assert objs['objects'][0]['id'] == object_id


def test_get_manifest_type(backend):
    r = backend.client.get(
        test.GET_MANIFESTS_EP + "?match[type]=indicator",
        headers=backend.headers,
        follow_redirects=True
    )

    assert r.status_code == 200
    assert r.content_type == MEDIA_TYPE_TAXII_V21
    objs = r.json
    assert objs['more'] is False
    assert len(objs['objects']) == 2
    assert all('indicator' in obj['id'] for obj in objs['objects'])


def get_manifest_version(backend, filter):

    r = backend.client.get(
        test.GET_MANIFESTS_EP + filter,
        headers=backend.headers,
        follow_redirects=True
    )
    assert r.status_code == 200
    assert r.content_type == MEDIA_TYPE_TAXII_V21
    objs = r.json
    assert objs['more'] is False
    return objs


def test_get_manifest_version_specific(backend):
    object_id = "indicator--6770298f-0fd8-471a-ab8c-1c658a46574e"
    objs = get_manifest_version(backend, "?match[version]=2016-12-25T12:30:59.444Z")
    assert len(objs['objects']) == 1
    assert objs["objects"][0]["id"] == object_id
    assert objs["objects"][0]["version"] == "2016-12-25T12:30:59.444Z"


def test_get_manifest_version_first(backend):
    object_id = "indicator--6770298f-0fd8-471a-ab8c-1c658a46574e"
    objs = get_manifest_version(backend, "?match[version]=first")
    assert len(objs['objects']) == 5
    for obj in objs['objects']:
        if obj['id'] == object_id:
            assert obj['version'] == "2016-11-03T12:30:59.000Z"


def test_get_manifest_version_last(backend):
    object_id = "indicator--6770298f-0fd8-471a-ab8c-1c658a46574e"
    objs = get_manifest_version(backend, "?match[version]=last")
    assert len(objs['objects']) == 5
    for obj in objs['objects']:
        if obj['id'] == object_id:
            assert obj['version'] == "2017-01-27T13:49:53.935Z"


def test_get_manifest_version_all(backend):
    objs = get_manifest_version(backend, "?match[version]=all")
    assert len(objs['objects']) == 7


def get_manifest_spec_version(backend, filter):
    r = backend.client.get(
        test.GET_MANIFESTS_EP + filter,
        headers=backend.headers,
    )

    assert r.status_code == 200
    assert r.content_type == MEDIA_TYPE_TAXII_V21
    objs = r.json
    assert objs['more'] is False
    return objs


def test_manifest_spec_version_20(backend):
    objs = get_manifest_spec_version(backend, "?match[spec_version]=2.0")
    assert len(objs['objects']) == 1
    assert all(obj['media_type'] == "application/stix+json;version=2.0" for obj in objs['objects'])


def test_manifest_spec_version_21(backend):
    objs = get_manifest_spec_version(backend, "?match[spec_version]=2.1")
    assert len(objs['objects']) == 5
    assert all(obj['media_type'] == "application/stix+json;version=2.1" for obj in objs['objects'])


def test_manifest_spec_version_2021(backend):
    objs = get_manifest_spec_version(backend, "?match[spec_version]=2.0,2.1")
    # though the spec_version filter is getting all objects, the automatic filtering by version only gets the latest objects
    assert len(objs['objects']) == 5
    for obj in objs['objects']:
        if obj['id'] == "malware--c0931cc6-c75e-47e5-9036-78fabc95d4ec":
            assert obj['version'] == "2018-02-23T18:30:00.000Z"


def test_manifest_spec_version_default(backend):
    objs = get_manifest_spec_version(backend, "")
    # testing default value
    assert len(objs['objects']) == 5
    assert all(obj['media_type'] == "application/stix+json;version=2.1" for obj in objs['objects'])


def test_get_version_added_after(backend):
    r = backend.client.get(
        test.GET_OBJECTS_EP + "relationship--2f9a9aa9-108a-4333-83e2-4fb25add0463/versions?added_after=2014-05-08T09:00:00Z",
        headers=backend.headers,
        follow_redirects=True,
    )

    assert r.status_code == 200
    assert r.content_type == MEDIA_TYPE_TAXII_V21
    objs = r.json
    assert objs == {}

    r = backend.client.get(
        test.GET_OBJECTS_EP + "relationship--2f9a9aa9-108a-4333-83e2-4fb25add0463/versions?added_after=2014-05-08T08:00:00Z",
        headers=backend.headers,
        follow_redirects=True,
    )

    assert r.status_code == 200
    assert r.content_type == MEDIA_TYPE_TAXII_V21
    objs = r.json
    assert objs["more"] is False
    assert len(objs["versions"]) == 1


def test_get_version_limit(backend):

    r = backend.client.get(
        test.GET_OBJECTS_EP + "indicator--6770298f-0fd8-471a-ab8c-1c658a46574e/versions?limit=1",
        headers=backend.headers,
        follow_redirects=True,
    )

    assert r.status_code == 200
    assert r.content_type == MEDIA_TYPE_TAXII_V21
    objs = r.json
    assert objs["more"] is True
    assert len(objs["versions"]) == 1
    assert objs["versions"][0] == '2016-11-03T12:30:59.000Z'
    assert r.headers['X-TAXII-Date-Added-First'] == '2016-11-03T12:30:59.001000Z'
    assert r.headers['X-TAXII-Date-Added-Last'] == '2016-11-03T12:30:59.001000Z'

    r = backend.client.get(
        test.GET_OBJECTS_EP + "indicator--6770298f-0fd8-471a-ab8c-1c658a46574e/versions?limit=1&next=" + objs["next"],
        headers=backend.headers,
        follow_redirects=True,
    )

    assert r.status_code == 200
    assert r.content_type == MEDIA_TYPE_TAXII_V21
    objs = r.json
    assert objs["more"] is True
    assert len(objs["versions"]) == 1
    assert objs["versions"][0] == '2016-12-25T12:30:59.444Z'
    assert r.headers['X-TAXII-Date-Added-First'] == '2016-12-27T13:49:59.000000Z'
    assert r.headers['X-TAXII-Date-Added-Last'] == '2016-12-27T13:49:59.000000Z'

    r = backend.client.get(
        test.GET_OBJECTS_EP + "indicator--6770298f-0fd8-471a-ab8c-1c658a46574e/versions?limit=1&next=" + objs["next"],
        headers=backend.headers,
        follow_redirects=True,
    )

    assert r.status_code == 200
    assert r.content_type == MEDIA_TYPE_TAXII_V21
    objs = r.json
    assert objs["more"] is False
    assert len(objs["versions"]) == 1
    assert objs["versions"][0] == '2017-01-27T13:49:53.935Z'
    assert r.headers['X-TAXII-Date-Added-First'] == '2017-12-31T13:49:53.935000Z'
    assert r.headers['X-TAXII-Date-Added-Last'] == '2017-12-31T13:49:53.935000Z'


def get_version_spec_version(backend, filter):
    r = backend.client.get(
        test.GET_OBJECTS_EP + filter,
        headers=backend.headers,
        follow_redirects=True,
    )
    assert r.status_code == 200
    assert r.content_type == MEDIA_TYPE_TAXII_V21
    objs = r.json
    assert objs["more"] is False
    return objs


def test_get_version_spec_version_20(backend):
    objs = get_version_spec_version(backend, "malware--c0931cc6-c75e-47e5-9036-78fabc95d4ec/versions?match[spec_version]=2.0")
    assert len(objs["versions"]) == 1
    assert objs["versions"][0] == "2018-02-23T18:30:00.000Z"


def test_get_version_spec_version_21(backend):
    objs = get_version_spec_version(backend, "malware--c0931cc6-c75e-47e5-9036-78fabc95d4ec/versions?match[spec_version]=2.1")
    assert len(objs["versions"]) == 1
    assert objs["versions"][0] == "2017-01-27T13:49:53.997Z"


def test_get_version_spec_version_2021(backend):
    objs = get_version_spec_version(backend, "malware--c0931cc6-c75e-47e5-9036-78fabc95d4ec/versions?match[spec_version]=2.0,2.1")
    assert len(objs["versions"]) == 2


def test_get_version_spec_version_default(backend):
    objs = get_version_spec_version(backend, "malware--c0931cc6-c75e-47e5-9036-78fabc95d4ec/versions")
    # testing default value for spec_version
    assert len(objs["versions"]) == 1
    assert objs["versions"][0] == "2017-01-27T13:49:53.997Z"


def test_delete_objects_version(backend):
    add_objects = {"objects": []}
    coa_object = copy.deepcopy(backend.TEST_OBJECT["objects"][0])
    object_id = coa_object["id"]
    coa_object["created"] = "2014-01-27T13:49:53.935Z"

    add_objects["objects"].append(copy.deepcopy(coa_object))
    coa_object["modified"] = "2015-01-27T13:49:53.935Z"
    add_objects["objects"].append(copy.deepcopy(coa_object))
    coa_object["modified"] = "2016-01-27T13:49:53.935Z"
    add_objects["objects"].append(copy.deepcopy(coa_object))
    coa_object["modified"] = "2018-01-27T13:49:53.935Z"
    add_objects["objects"].append(copy.deepcopy(coa_object))
    coa_object["modified"] = "2019-01-27T13:49:53.935Z"
    add_objects["objects"].append(copy.deepcopy(coa_object))

    r_post = backend.client.post(
        test.ADD_OBJECTS_EP,
        data=json.dumps(add_objects),
        headers=backend.post_headers,
    )
    assert r_post.status_code == 202
    assert r_post.content_type == MEDIA_TYPE_TAXII_V21
    status_response = r_post.json
    assert status_response["success_count"] == 5  # Simple check to assert objects got successfully added to backend

    r = backend.client.get(
        test.ADD_OBJECTS_EP + object_id + "/versions",
        headers=backend.headers,
        follow_redirects=True,
    )

    assert r.status_code == 200
    assert r.content_type == MEDIA_TYPE_TAXII_V21
    objs = r.json
    assert objs["more"] is False
    assert len(objs["versions"]) == 5

    r = backend.client.delete(
        test.ADD_OBJECTS_EP + object_id + "?match[version]=2018-01-27T13:49:53.935Z",
        headers=backend.headers,
        follow_redirects=True
    )
    assert r.status_code == 200
    assert r.content_type == MEDIA_TYPE_TAXII_V21

    r = backend.client.get(
        test.ADD_OBJECTS_EP + object_id + "/versions",
        headers=backend.headers,
        follow_redirects=True,
    )

    assert r.status_code == 200
    assert r.content_type == MEDIA_TYPE_TAXII_V21
    objs = r.json
    assert objs["more"] is False
    assert len(objs["versions"]) == 4
    assert "2018-01-27T13:49:53.935Z" not in objs["versions"]

    r = backend.client.delete(
        test.ADD_OBJECTS_EP + object_id + "?match[version]=first",
        headers=backend.headers,
        follow_redirects=True
    )
    assert r.status_code == 200
    assert r.content_type == MEDIA_TYPE_TAXII_V21

    r = backend.client.get(
        test.ADD_OBJECTS_EP + object_id + "/versions",
        headers=backend.headers,
        follow_redirects=True,
    )

    assert r.status_code == 200
    assert r.content_type == MEDIA_TYPE_TAXII_V21
    objs = r.json
    assert objs["more"] is False
    assert len(objs["versions"]) == 3
    assert "2015-01-27T13:49:53.935Z" not in objs["versions"]

    r = backend.client.delete(
        test.ADD_OBJECTS_EP + object_id + "?match[version]=last",
        headers=backend.headers,
        follow_redirects=True
    )
    assert r.status_code == 200
    assert r.content_type == MEDIA_TYPE_TAXII_V21

    r = backend.client.get(
        test.ADD_OBJECTS_EP + object_id + "/versions",
        headers=backend.headers,
        follow_redirects=True,
    )

    assert r.status_code == 200
    assert r.content_type == MEDIA_TYPE_TAXII_V21
    objs = r.json
    assert objs["more"] is False
    assert len(objs["versions"]) == 2
    assert "2019-01-27T13:49:53.935Z" not in objs["versions"]

    r = backend.client.delete(
        test.ADD_OBJECTS_EP + object_id + "?match[version]=all",
        headers=backend.headers,
        follow_redirects=True
    )
    assert r.status_code == 200
    assert r.content_type == MEDIA_TYPE_TAXII_V21

    r = backend.client.get(
        test.ADD_OBJECTS_EP + object_id + "/versions",
        headers=backend.headers,
        follow_redirects=True,
    )

    assert r.status_code == 404
    assert r.content_type == MEDIA_TYPE_TAXII_V21


def test_delete_objects_spec_version(backend):
    new_objects = copy.deepcopy(backend.TEST_OBJECT)
    obj = copy.deepcopy(new_objects["objects"][0])
    obj["modified"] = "2019-01-27T13:49:53.935Z"
    obj["spec_version"] = "2.0"
    new_objects["objects"].append(copy.deepcopy(obj))
    object_id = obj["id"]

    r_post = backend.client.post(
        test.ADD_OBJECTS_EP,
        data=json.dumps(new_objects),
        headers=backend.post_headers,
    )
    assert r_post.status_code == 202
    assert r_post.content_type == MEDIA_TYPE_TAXII_V21

    r = backend.client.delete(
        test.ADD_OBJECTS_EP + object_id + "?match[spec_version]=2.0",
        headers=backend.headers,
        follow_redirects=True
    )
    assert r.status_code == 200
    assert r.content_type == MEDIA_TYPE_TAXII_V21

    r = backend.client.get(
        test.ADD_OBJECTS_EP + object_id + "/versions",
        headers=backend.headers,
        follow_redirects=True,
    )

    assert r.status_code == 200
    assert r.content_type == MEDIA_TYPE_TAXII_V21
    objs = r.json
    assert objs["more"] is False
    assert len(objs["versions"]) == 1
    assert "2019-01-27T13:49:53.935Z" not in objs["versions"]

    r = backend.client.delete(
        test.ADD_OBJECTS_EP + object_id + "?match[spec_version]=2.1",
        headers=backend.headers,
        follow_redirects=True
    )
    assert r.status_code == 200
    assert r.content_type == MEDIA_TYPE_TAXII_V21

    r = backend.client.get(
        test.ADD_OBJECTS_EP + object_id + "/versions",
        headers=backend.headers,
        follow_redirects=True,
    )

    assert r.status_code == 404
    assert r.content_type == MEDIA_TYPE_TAXII_V21


def test_SCO_versioning(backend):
    SCO = {
        "objects":
            [
                {
                    "type": "artifact",
                    "spec_version": "2.1",
                    "id": "artifact--6f437177-6e48-5cf8-9d9e-872a2bddd641",
                    "mime_type": "application/zip",
                    "encryption_algorithm": "mime-type-indicated",
                    "decryption_key": "My voice is my passport"
                }
            ]
    }
    object_id = SCO["objects"][0]["id"]

    r_post = backend.client.post(
        test.ADD_OBJECTS_EP,
        data=json.dumps(copy.deepcopy(SCO)),
        headers=backend.post_headers,
    )
    assert r_post.status_code == 202
    assert r_post.content_type == MEDIA_TYPE_TAXII_V21

    r = backend.client.get(
        test.ADD_OBJECTS_EP + object_id + "?match[version]=all",
        headers=backend.headers,
        follow_redirects=True,
    )

    assert r.status_code == 200
    assert r.content_type == MEDIA_TYPE_TAXII_V21
    objs = r.json
    assert len(objs["objects"]) == 1

    r = backend.client.get(
        test.ADD_OBJECTS_EP + object_id + "?match[version]=first",
        headers=backend.headers,
        follow_redirects=True,
    )

    assert r.status_code == 200
    assert r.content_type == MEDIA_TYPE_TAXII_V21
    objs = r.json
    assert len(objs["objects"]) == 1

    r = backend.client.get(
        test.ADD_OBJECTS_EP + object_id + "?match[version]=last",
        headers=backend.headers,
        follow_redirects=True,
    )

    assert r.status_code == 200
    assert r.content_type == MEDIA_TYPE_TAXII_V21
    objs = r.json
    assert len(objs["objects"]) == 1

    r = backend.client.get(
        test.ADD_OBJECTS_EP + object_id + "?added_after=2017-01-27T13:49:53.935Z",
        headers=backend.headers,
        follow_redirects=True,
    )

    assert r.status_code == 200
    assert r.content_type == MEDIA_TYPE_TAXII_V21
    objs = r.json
    assert len(objs["objects"]) == 1

    r = backend.client.get(
        test.ADD_OBJECTS_EP + object_id + "?added_after=" + common.datetime_to_string_stix(common.get_timestamp()),
        headers=backend.headers,
        follow_redirects=True,
    )

    assert r.status_code == 200
    assert r.content_type == MEDIA_TYPE_TAXII_V21
    objs = r.json
    assert len(objs) == 0

# combine filters together where problems may occur


# test non-200 responses
def test_get_api_root_information_not_existent(backend):
    r = backend.client.get("/trustgroup2/", headers=backend.headers)
    assert r.status_code == 404


def test_get_collection_not_existent(backend):

    r = backend.client.get(
        test.NON_EXISTENT_COLLECTION_EP,
        headers=backend.headers,
    )
    assert r.status_code == 404


def test_get_collections_401(backend):
    r = backend.client.get(test.COLLECTIONS_EP)
    assert r.status_code == 401


def test_get_collections_404(backend):
    # note that the api root "carbon1" is nonexistent
    r = backend.client.get("/carbon1/collections/", headers=backend.headers)
    assert r.status_code == 404


def test_get_collection_404(backend):
    # note that api root "carbon1" is nonexistent
    r = backend.client.get("/carbon1/collections/12345678-1234-1234-1234-123456789012/", headers=backend.headers)
    assert r.status_code == 404


def test_get_status_401(backend):
    # non existent object ID but shouldn't matter as the request should never pass login auth
    r = backend.client.get(test.API_ROOT_EP + "status/2223/")
    assert r.status_code == 401


def test_get_status_404(backend):
    r = backend.client.get(test.API_ROOT_EP + "status/22101993/", headers=backend.headers)
    assert r.status_code == 404


def test_get_object_manifest_401(backend):
    # non existent object ID but shouldnt matter as the request should never pass login
    r = backend.client.get(test.COLLECTIONS_EP + "24042009/manifest/")
    assert r.status_code == 401


def test_get_object_manifest_403(backend):
    r = backend.client.get(
        test.FORBIDDEN_COLLECTION_EP + "manifest/",
        headers=backend.headers,
    )
    assert r.status_code == 403


def test_get_object_manifest_404(backend):
    # note that collection ID doesnt exist
    r = backend.client.get(test.COLLECTIONS_EP + "24042009/manifest/", headers=backend.headers)
    assert r.status_code == 404


def test_get_object_401(backend):
    r = backend.client.get(
       test.GET_OBJECTS_EP + "malware--fdd60b30-b67c-11e3-b0b9-f01faf20d111/",
    )
    assert r.status_code == 401


def test_get_object_403(backend):
    """note that the 403 code is still being generated at the Collection resource level
    (i.e. we dont have access rights to the collection specified, not just the object)
    """
    r = backend.client.get(
        test.FORBIDDEN_COLLECTION_EP + "objects/indicator--b81f86b9-975b-bb0b-775e-810c5bd45b4f/",
        headers=backend.headers,
    )
    assert r.status_code == 403


def test_get_object_404(backend):
    # TAXII spec allows for a 404 or empty bundle if object is not found
    r = backend.client.get(
        test.GET_OBJECTS_EP + "malware--cee60c30-a68c-11e3-b0c1-a01aac20d000/",
        headers=backend.headers,
    )
    objs = r.json

    if r.status_code == 200:
        assert len(objs["objects"]) == 0
    else:
        assert r.status_code == 404


def test_get_or_add_objects_401(backend):
    # note that no credentials are supplied with requests

    # get_objects()
    r = backend.client.get(test.ADD_OBJECTS_EP)
    assert r.status_code == 401

    # add_objects()
    bad_headers = copy.deepcopy(backend.post_headers)
    bad_headers.pop("Authorization")
    r_post = backend.client.post(
        test.ADD_OBJECTS_EP,
        data=json.dumps(copy.deepcopy(backend.TEST_OBJECT)),
        headers=bad_headers,
    )
    assert r_post.status_code == 401


def get_or_add_objects_403(backend):
    """note that the 403 code is still being generated at the Collection resource level

      (i.e. we dont have access rights to the collection specified here, not just the object)
    """
    # get_objects()
    r = backend.client.get(
        test.FORBIDDEN_COLLECTION_EP + "objects/",
        headers=backend.headers,
    )
    assert r.status_code == 403

    # add_objects
    r_post = backend.client.post(
        test.FORBIDDEN_COLLECTION_EP + "objects/",
        data=json.dumps(copy.deepcopy(backend.TEST_OBJECT)),
        headers=backend.post_headers,
    )
    assert r_post.status_code == 403


def test_get_or_add_objects_404(backend):
    # get_objects()
    r = backend.client.get(
        test.NON_EXISTENT_COLLECTION_EP + "objects/",
        headers=backend.headers,
    )
    assert r.status_code == 404

    # add_objects
    r_post = backend.client.post(
        test.NON_EXISTENT_COLLECTION_EP + "objects/",
        data=json.dumps(copy.deepcopy(backend.TEST_OBJECT)),
        headers=backend.post_headers,
    )
    assert r_post.status_code == 404


def test_get_or_add_objects_422(backend):
    """only applies to adding objects as would arise if user content is malformed"""

    r_post = backend.client.post(
        test.ADD_OBJECTS_EP,
        data=json.dumps(copy.deepcopy(backend.TEST_OBJECT["objects"][0])),
        headers=backend.post_headers,
    )

    assert r_post.status_code == 422
    assert r_post.content_type == MEDIA_TYPE_TAXII_V21
    error_data = r_post.json
    assert error_data["title"] == "ProcessingError"
    assert error_data["http_status"] == '422'
    assert "While processing supplied content, an error occurred" in error_data["description"]


def test_object_pagination_bad_limit_value_400(backend):
    r = backend.client.get(test.GET_OBJECTS_EP + "?limit=-20",
                           headers=backend.headers)
    assert r.status_code == 400


def test_object_pagination_changing_params_400(backend):
    r = backend.client.get(
        test.GET_OBJECTS_EP + "?match[version]=all&limit=2",
        headers=backend.headers
    )
    assert r.status_code == 200
    assert r.content_type == MEDIA_TYPE_TAXII_V21
    objs = r.json
    assert len(objs["objects"]) == 2
    assert objs["more"]

    r = backend.client.get(
        test.GET_OBJECTS_EP + "?match[version]=all&limit=2&next=" + objs["next"],
        headers=backend.headers
    )
    assert r.status_code == 200
    assert r.content_type == MEDIA_TYPE_TAXII_V21
    objs = r.json
    assert len(objs["objects"]) == 2
    assert objs["more"]

    r = backend.client.get(
        test.GET_OBJECTS_EP + "?match[version]=first&limit=2&next=" + objs["next"],
        headers=backend.headers
    )
    assert r.status_code == 400
    assert r.content_type == MEDIA_TYPE_TAXII_V21
    objs = r.json
    assert objs["title"] == "ProcessingError"


# test other config values
# this may warrant some cleanup and organization later
class TestTAXIIWithNoConfig(TaxiiTest):
    type = "memory_no_config"


def test_default_userpass_no_config():
    with pytest.raises(exceptions.InitializationError) as e:
        server = TestTAXIIWithNoConfig()
        server.setUp()
        assert str(e.value) == "You did not give backend information in your config."
    server.tearDown()


def test_default_backend_no_config():
    with pytest.raises(exceptions.InitializationError) as e:
        server = TestTAXIIWithNoConfig()
        server.setUp()
        assert str(e.value) == "You did not give backend information in your config."
    server.tearDown()


class TestTAXIIWithNoTAXIISection(TaxiiTest):
    type = "no_taxii"


@pytest.fixture(scope="module")
def no_taxii_section():
    server = TestTAXIIWithNoTAXIISection()
    server.setUp()
    yield server
    server.tearDown()


def test_default_taxii_no_taxii_section(no_taxii_section):
    assert no_taxii_section.app.taxii_config['max_page_size'] == 100


class TestTAXIIWithNoAuthSection(TaxiiTest):
    type = "no_auth"


@pytest.fixture(scope="module")
def no_auth_section():
    server = TestTAXIIWithNoAuthSection()
    server.setUp()
    yield server
    server.tearDown()


def test_default_userpass_no_auth_section(no_auth_section):
    assert no_auth_section.app.users_backend.get("user") == "pass"


class TestTAXIIWithNoBackendSection(TaxiiTest):
    type = "no_backend"


@pytest.fixture(scope="module")
def no_backend_section():
    server = TestTAXIIWithNoBackendSection()
    server.setUp()
    yield server
    server.tearDown()


def test_default_backend_no_backend_section():
    with pytest.raises(exceptions.InitializationError) as e:
        server = TestTAXIIWithNoBackendSection()
        server.setUp()
        assert str(e.value) == "You did not give backend information in your config."
    server.tearDown()

# test collections with different can_read and can_write values


# test if program will accept duplicate objects being posted
def test_object_already_present(backend):
    object_copy = {
                        "created": "2014-05-08T09:00:00.000Z",
                        "modified": "2014-05-08T09:00:00.000Z",
                        "id": "relationship--2f9a9aa9-108a-4333-83e2-4fb25add0463",
                        "relationship_type": "indicates",
                        "source_ref": "indicator--cd981c25-8042-4166-8945-51178443bdac",
                        "spec_version": "2.1",
                        "target_ref": "malware--c0931cc6-c75e-47e5-9036-78fabc95d4ec",
                        "type": "relationship"
                    }
    object_copy2 = object_copy.copy()
    del object_copy2['modified']
    add_objects = {"objects": []}

    add_objects["objects"].append(object_copy)
    # add object to test against
    r_post = backend.client.post(
        test.ADD_OBJECTS_EP,
        data=json.dumps(add_objects),
        headers=backend.post_headers,
    )

    add_objects["objects"].append(object_copy2)
    # try to add a duplicate, with and without the modified key (both should fail)
    r_post = backend.client.post(
        test.ADD_OBJECTS_EP,
        data=json.dumps(add_objects),
        headers=backend.post_headers,
    )
    status_data = r_post.json
    assert r_post.status_code == 202
    # should not have failures
    assert "failures" not in status_data
    # should have successes
    assert "successes" in status_data


def test_save_to_file(backend):
    if backend.type != "memory":
        pytest.skip()
    with tempfile.NamedTemporaryFile(mode='w') as tmpfile:
        backend.app.medallion_backend.save_data_to_file(tmpfile.name)
        tmpfile.flush()
        with open(tmpfile.name) as f:
            data = json.load(f)
        assert data['trustgroup1']['collections'][0]['id'] == "472c94ae-3113-4e3e-a4dd-a9f4ac7471d4"
        assert data['trustgroup1']['collections'][1]['id'] == "365fed99-08fa-fdcd-a1b3-fb247eb41d01"
        assert data['trustgroup1']['collections'][2]['id'] == "91a7b528-80eb-42ed-a74d-c6fbd5a26116"
        assert data['trustgroup1']['collections'][3]['id'] == "52892447-4d7e-4f70-b94d-d7f22742ff63"


<<<<<<< HEAD
def test_status_cleanup(backend_without_threads):
    backend_app = backend_without_threads.app.medallion_backend
    if isinstance(backend_without_threads, MemoryTestServer):
        # add a status with the current time, which should not be deleted.  mongodb already has such as status
        new_status = common.generate_status(common.datetime_to_string(datetime.datetime.now()), "pending", 0, 0, 0)
        backend_app._get_api_root_statuses('trustgroup1').append(new_status)
    statuses = backend_app._get_api_root_statuses('trustgroup1')
    assert backend_without_threads.count(statuses) == 3
    backend_app.status_retention = SECONDS_IN_24_HOURS
    backend_app._pop_old_statuses()
    assert backend_without_threads.count(statuses) == 1
=======
def test_get_objects_match_type_version(backend):
    r = backend.client.get(
        test.GET_OBJECTS_EP + "?match[type]=indicator&match[version]=2017-01-27T13:49:53.935Z",
        headers=backend.headers,
    )
    obj = r.json

    assert r.status_code == 200
    assert r.content_type == MEDIA_TYPE_TAXII_V21
    assert len(obj['objects']) == 1
    assert obj['objects'][0]['type'] == "indicator"
    assert obj['objects'][0]['id'] == 'indicator--6770298f-0fd8-471a-ab8c-1c658a46574e'


def test_get_objects_match_type_spec_version(backend):
    object_id = "indicator--68794cd5-28db-429d-ab1e-1256704ef906"
    newobj = {
        "objects": [
            {
                "type": "indicator",
                "spec_version": "2.0",
                "id": "indicator--68794cd5-28db-429d-ab1e-1256704ef906",
                "created": "2017-01-27T13:49:53.935Z",
                "modified": "2017-01-27T13:49:53.935Z",
                "name": "Test object"
            }
        ]
    }

    backend.client.post(
        test.GET_OBJECTS_EP,
        data=json.dumps(copy.deepcopy(newobj)),
        headers=backend.post_headers
    )
    r = backend.client.get(
        test.GET_OBJECTS_EP + "?match[type]=indicator&match[spec_version]=2.1",
        headers=backend.headers,
    )

    obj = r.json
    assert r.status_code == 200
    assert r.content_type == MEDIA_TYPE_TAXII_V21
    assert len(obj['objects']) == 2
    assert obj['objects'][0]['type'] == "indicator"
    assert obj['objects'][0]['id'] == "indicator--cd981c25-8042-4166-8945-51178443bdac"
    assert obj['objects'][0]['spec_version'] == "2.1"
    assert obj['objects'][1]['type'] == "indicator"
    assert obj['objects'][1]['id'] == "indicator--6770298f-0fd8-471a-ab8c-1c658a46574e"
    assert obj['objects'][1]['spec_version'] == "2.1"

    r = backend.client.get(
        test.GET_OBJECTS_EP + "?match[type]=indicator&match[spec_version]=2.0",
        headers=backend.headers,
    )

    obj = r.json
    assert r.status_code == 200
    assert r.content_type == MEDIA_TYPE_TAXII_V21
    assert len(obj['objects']) == 1
    assert obj['objects'][0]['type'] == "indicator"
    assert obj['objects'][0]['id'] == object_id
    assert obj['objects'][0]['spec_version'] == "2.0"
>>>>>>> 11d956e8
<|MERGE_RESOLUTION|>--- conflicted
+++ resolved
@@ -1463,7 +1463,6 @@
         assert data['trustgroup1']['collections'][3]['id'] == "52892447-4d7e-4f70-b94d-d7f22742ff63"
 
 
-<<<<<<< HEAD
 def test_status_cleanup(backend_without_threads):
     backend_app = backend_without_threads.app.medallion_backend
     if isinstance(backend_without_threads, MemoryTestServer):
@@ -1475,7 +1474,8 @@
     backend_app.status_retention = SECONDS_IN_24_HOURS
     backend_app._pop_old_statuses()
     assert backend_without_threads.count(statuses) == 1
-=======
+
+
 def test_get_objects_match_type_version(backend):
     r = backend.client.get(
         test.GET_OBJECTS_EP + "?match[type]=indicator&match[version]=2017-01-27T13:49:53.935Z",
@@ -1537,5 +1537,4 @@
     assert len(obj['objects']) == 1
     assert obj['objects'][0]['type'] == "indicator"
     assert obj['objects'][0]['id'] == object_id
-    assert obj['objects'][0]['spec_version'] == "2.0"
->>>>>>> 11d956e8
+    assert obj['objects'][0]['spec_version'] == "2.0"