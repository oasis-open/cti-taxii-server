import copy
import json
import uuid

import six

<<<<<<< HEAD
from medallion import (application_instance, init_backend, register_blueprints,
                       set_taxii_config, set_users_config, test)
from medallion.test.data.initialize_mongodb import reset_db
from medallion.test.generic_initialize_mongodb import connect_to_client
from medallion.utils import common
from medallion.views import MEDIA_TYPE_STIX_V20, MEDIA_TYPE_TAXII_V20

API_OBJECTS_2 = {
    "id": "bundle--8fab937e-b694-11e3-b71c-0800271e87d2",
    "objects": [
        {
            "created": "2017-01-27T13:49:53.935Z",
            "id": "indicator--%s",
            "labels": [
                "url-watchlist"
            ],
            "modified": "2017-01-27T13:49:53.935Z",
            "name": "Malicious site hosting downloader",
            "pattern": "[url:value = 'http://x4z9arb.cn/5000']",
            "type": "indicator",
            "valid_from": "2017-01-27T13:49:53.935382Z"
        }
    ],
    "spec_version": "2.0",
    "type": "bundle"
}


class TestTAXIIServerWithMongoDBBackend(unittest.TestCase):

    def setUp(self):
        self.app = application_instance
        self.application_context = self.app.app_context()
        self.application_context.push()
        self.app.testing = True
        register_blueprints(self.app)
        reset_db()
        self.configuration = {
            "backend": {
                "module": "medallion.backends.mongodb_backend",
                "module_class": "MongoBackend",
                "uri": "mongodb://localhost:27017/"
            },
            "users": {
                "admin": "Password0"
            },
            "taxii": {
                "max_page_size": 20
            }
        }
        init_backend(self.app, self.configuration["backend"])
        set_users_config(self.app, self.configuration["users"])
        set_taxii_config(self.app, self.configuration["taxii"])
        self.client = application_instance.test_client()
        encoded_auth = 'Basic ' + base64.b64encode(b"admin:Password0").decode("ascii")
        self.auth = {'Authorization': encoded_auth}
=======
from medallion import test
from medallion.utils import common
from medallion.views import MEDIA_TYPE_STIX_V20, MEDIA_TYPE_TAXII_V20

from .base_test import TaxiiTest

>>>>>>> 03fe5d6b

class TestTAXIIServerWithMongoDBBackend(TaxiiTest):
    @classmethod
    def setUpClass(cls):
        cls.type = "mongo"

    @staticmethod
    def load_json_response(response):
        if isinstance(response, bytes):
            response = response.decode()
        io = six.StringIO(response)
        return json.load(io)

    def test_server_discovery(self):
        r = self.client.get(test.DISCOVERY_EP, headers=self.auth)

        self.assertEqual(r.status_code, 200)
        self.assertEqual(r.content_type, MEDIA_TYPE_TAXII_V20)
        server_info = self.load_json_response(r.data)
        assert server_info["title"] == "Some TAXII Server"
        assert len(server_info["api_roots"]) == 2
        assert server_info["api_roots"][0] == "http://localhost:5000/trustgroup1/"

    def test_get_api_root_information(self):
        r = self.client.get(test.API_ROOT_EP, headers=self.auth)

        self.assertEqual(r.status_code, 200)
        self.assertEqual(r.content_type, MEDIA_TYPE_TAXII_V20)
        api_root_metadata = self.load_json_response(r.data)
        assert api_root_metadata["title"] == "Malware Research Group"

    def test_get_api_root_information_not_existent(self):
        r = self.client.get("/trustgroup2/", headers=self.auth)
        self.assertEqual(r.status_code, 404)

    def test_get_collections(self):
        r = self.client.get(test.COLLECTIONS_EP, headers=self.auth)

        self.assertEqual(r.status_code, 200)
        self.assertEqual(r.content_type, MEDIA_TYPE_TAXII_V20)
        collections_metadata = self.load_json_response(r.data)
        collections_metadata = sorted(collections_metadata["collections"], key=lambda x: x["id"])
        collection_ids = [cm["id"] for cm in collections_metadata]

        assert len(collection_ids) == 4
        assert "52892447-4d7e-4f70-b94d-d7f22742ff63" in collection_ids
        assert "91a7b528-80eb-42ed-a74d-c6fbd5a26116" in collection_ids
        assert "64993447-4d7e-4f70-b94d-d7f33742ee63" in collection_ids
        assert "472c94ae-3113-4e3e-a4dd-a9f4ac7471d4" in collection_ids

    def test_get_collection(self):
        r = self.client.get(
            test.GET_COLLECTION_EP,
            headers=self.auth
        )

        self.assertEqual(r.status_code, 200)
        self.assertEqual(r.content_type, MEDIA_TYPE_TAXII_V20)
        collections_metadata = self.load_json_response(r.data)
        assert collections_metadata["media_types"][0] == "application/vnd.oasis.stix+json; version=2.0"

    def test_get_collection_not_existent(self):
        r = self.client.get(
            test.NON_EXISTENT_COLLECTION_EP,
            headers=self.auth
        )
        self.assertEqual(r.status_code, 404)

    def test_get_object(self):
        r = self.client.get(
           test.GET_OBJECT_EP + "malware--fdd60b30-b67c-11e3-b0b9-f01faf20d111/",
           headers=self.auth
        )

        self.assertEqual(r.status_code, 200)
        self.assertEqual(r.content_type, MEDIA_TYPE_STIX_V20)
        obj = self.load_json_response(r.data)
        assert obj["objects"][0]["id"] == "malware--fdd60b30-b67c-11e3-b0b9-f01faf20d111"

    def test_get_objects(self):
        r = self.client.get(
            test.GET_OBJECTS_EP + "?match[type]=relationship",
            headers=self.auth
        )

        self.assertEqual(r.status_code, 200)
        self.assertEqual(r.content_type, MEDIA_TYPE_STIX_V20)
        objs = self.load_json_response(r.data)
        assert any(obj["id"] == "relationship--2f9a9aa9-108a-4333-83e2-4fb25add0463" for obj in objs["objects"])

        # ------------- BEGIN: test that all returned objects belong to the correct collection ------------- #
        r = self.client.get(
            test.GET_OBJECTS_EP + "?match[type]=indicator",
            headers=self.auth
        )

        self.assertEqual(r.status_code, 200)
        self.assertEqual(r.content_type, MEDIA_TYPE_STIX_V20)
        objs = self.load_json_response(r.data)

        # there should be only two indicators in this collection
        self.assertEqual(len(objs["objects"]), 2)
        # check that the returned objects are the ones we expected
        expected_ids = set(['indicator--b81f86b9-975b-bb0b-775e-810c5bd45b4f', 'indicator--a932fcc6-e032-176c-126f-cb970a5a1ade'])
        received_ids = set(obj["id"] for obj in objs["objects"])
        self.assertEqual(expected_ids, received_ids)

    def test_add_objects(self):
        new_bundle = copy.deepcopy(self.API_OBJECTS_2)
        new_id = "indicator--%s" % uuid.uuid4()
        new_bundle["objects"][0]["id"] = new_id

        # ------------- BEGIN: add object section ------------- #

        post_header = copy.deepcopy(self.auth)
        post_header["Content-Type"] = MEDIA_TYPE_STIX_V20
        post_header["Accept"] = MEDIA_TYPE_TAXII_V20

        r_post = self.client.post(
            test.ADD_OBJECTS_EP,
            data=json.dumps(new_bundle),
            headers=post_header
        )
        status_response = self.load_json_response(r_post.data)
        self.assertEqual(r_post.status_code, 202)
        self.assertEqual(r_post.content_type, MEDIA_TYPE_TAXII_V20)

        # ------------- END: add object section ------------- #
        # ------------- BEGIN: get object section ------------- #

        get_header = copy.deepcopy(self.auth)
        get_header["Accept"] = MEDIA_TYPE_STIX_V20

        r_get = self.client.get(
            test.GET_OBJECTS_EP + "?match[id]=%s" % new_id,
            headers=get_header
        )
        self.assertEqual(r_get.status_code, 200)
        self.assertEqual(r_get.content_type, MEDIA_TYPE_STIX_V20)

        objs = self.load_json_response(r_get.data)
        assert objs["objects"][0]["id"] == new_id

        # ------------- END: get object section ------------- #
        # ------------- BEGIN: get status section ------------- #

        r_get = self.client.get(
            test.API_ROOT_EP + "status/%s/" % status_response["id"],
            headers=self.auth
        )
        self.assertEqual(r_get.status_code, 200)
        self.assertEqual(r_get.content_type, MEDIA_TYPE_TAXII_V20)

        status_response2 = self.load_json_response(r_get.data)
        assert status_response2["success_count"] == 1

        # ------------- END: get status section ------------- #
        # ------------- BEGIN: get manifest section ------------- #

        r_get = self.client.get(
            test.GET_ADD_COLLECTION_EP + "manifest/?match[id]=%s" % new_id,
            headers=self.auth
        )
        self.assertEqual(r_get.status_code, 200)
        self.assertEqual(r_get.content_type, MEDIA_TYPE_TAXII_V20)

        manifests = self.load_json_response(r_get.data)
        assert manifests["objects"][0]["id"] == new_id
        # ------------- END: end manifest section ------------- #

    def test_client_object_versioning(self):
        new_id = "indicator--%s" % uuid.uuid4()
        new_bundle = copy.deepcopy(self.API_OBJECTS_2)
        new_bundle["objects"][0]["id"] = new_id

        # ------------- BEGIN: add object section ------------- #

        post_header = copy.deepcopy(self.auth)
        post_header["Content-Type"] = MEDIA_TYPE_STIX_V20
        post_header["Accept"] = MEDIA_TYPE_TAXII_V20

        r_post = self.client.post(
            test.ADD_OBJECTS_EP,
            data=json.dumps(new_bundle),
            headers=post_header
        )
        status_response = self.load_json_response(r_post.data)
        self.assertEqual(r_post.status_code, 202)
        self.assertEqual(r_post.content_type, MEDIA_TYPE_TAXII_V20)

        for i in range(0, 5):
            new_bundle = copy.deepcopy(self.API_OBJECTS_2)
            new_bundle["objects"][0]["id"] = new_id
            new_bundle["objects"][0]["modified"] = common.format_datetime(common.get_timestamp())
            r_post = self.client.post(
                test.ADD_OBJECTS_EP,
                data=json.dumps(new_bundle),
                headers=post_header
            )
            status_response = self.load_json_response(r_post.data)
            self.assertEqual(r_post.status_code, 202)
            self.assertEqual(r_post.content_type, MEDIA_TYPE_TAXII_V20)

        # ------------- END: add object section ------------- #
        # ------------- BEGIN: get object section 1 ------------- #

        get_header = copy.deepcopy(self.auth)
        get_header["Accept"] = MEDIA_TYPE_STIX_V20

        r_get = self.client.get(
            test.GET_OBJECTS_EP + "?match[id]=%s&match[version]=%s"
            % (new_id, "all"),
            headers=get_header
        )
        self.assertEqual(r_get.status_code, 200)
        self.assertEqual(r_get.content_type, MEDIA_TYPE_STIX_V20)

        objs = self.load_json_response(r_get.data)
        assert objs["objects"][0]["id"] == new_id
        assert objs["objects"][-1]["modified"] == new_bundle["objects"][0]["modified"]

        # ------------- END: get object section 1 ------------- #
        # ------------- BEGIN: get object section 2 ------------- #

        r_get = self.client.get(
            test.GET_OBJECTS_EP + "?match[id]=%s&match[version]=%s"
            % (new_id, "first"),
            headers=get_header
        )
        self.assertEqual(r_get.status_code, 200)
        self.assertEqual(r_get.content_type, MEDIA_TYPE_STIX_V20)

        objs = self.load_json_response(r_get.data)
        assert objs["objects"][0]["id"] == new_id
        assert objs["objects"][0]["modified"] == "2017-01-27T13:49:53.935Z"

        # ------------- END: get object section 2 ------------- #
        # ------------- BEGIN: get object section 3 ------------- #

        r_get = self.client.get(
            test.GET_OBJECTS_EP + "?match[id]=%s&match[version]=%s"
            % (new_id, "last"),
            headers=get_header
        )
        self.assertEqual(r_get.status_code, 200)
        self.assertEqual(r_get.content_type, MEDIA_TYPE_STIX_V20)

        objs = self.load_json_response(r_get.data)
        assert objs["objects"][0]["id"] == new_id
        assert objs["objects"][0]["modified"] == new_bundle["objects"][0]["modified"]

        # ------------- END: get object section 3 ------------- #
        # ------------- BEGIN: get object section 4 ------------- #

        r_get = self.client.get(
            test.GET_OBJECTS_EP + "?match[id]=%s&match[version]=%s"
            % (new_id, "2017-01-27T13:49:53.935Z"),
            headers=get_header
        )
        self.assertEqual(r_get.status_code, 200)
        self.assertEqual(r_get.content_type, MEDIA_TYPE_STIX_V20)

        objs = self.load_json_response(r_get.data)
        assert objs["objects"][0]["id"] == new_id
        assert objs["objects"][0]["modified"] == "2017-01-27T13:49:53.935Z"

        # ------------- END: get object section 4 ------------- #
        # ------------- BEGIN: get status section ------------- #

        r_get = self.client.get(
            test.API_ROOT_EP + "status/%s/" % status_response["id"],
            headers=self.auth
        )
        self.assertEqual(r_get.status_code, 200)
        self.assertEqual(r_get.content_type, MEDIA_TYPE_TAXII_V20)

        status_response2 = self.load_json_response(r_get.data)
        assert status_response2["success_count"] == 1

        # ------------- END: get status section ------------- #
        # ------------- BEGIN: get manifest section ------------- #

        r_get = self.client.get(
            test.GET_ADD_COLLECTION_EP + "manifest/?match[id]=%s" % new_id,
            headers=self.auth
        )
        self.assertEqual(r_get.status_code, 200)
        self.assertEqual(r_get.content_type, MEDIA_TYPE_TAXII_V20)

        manifests = self.load_json_response(r_get.data)

        assert manifests["objects"][0]["id"] == new_id
        assert any(version == new_bundle["objects"][0]["modified"] for version in manifests["objects"][0]["versions"])
        # ------------- END: get manifest section ------------- #

    def test_added_after_filtering(self):
        get_header = copy.deepcopy(self.auth)
        get_header["Accept"] = MEDIA_TYPE_STIX_V20

        # ------------- BEGIN: test with static data section ------------- #

        r_get = self.client.get(
            test.GET_OBJECTS_EP + "?added_after=2018-01-01T00:00:00Z",
            headers=get_header
        )
        self.assertEqual(r_get.status_code, 200)
        self.assertEqual(r_get.content_type, MEDIA_TYPE_STIX_V20)
        bundle = self.load_json_response(r_get.data)

        # none of the objects in the test data set has an added_after date post 1 Jan 2018
        self.assertEqual(0, len(bundle['objects']))

        # ------------- END: test with static data section ------------- #
        # ------------- BEGIN: test with object added via API ------------- #
        new_bundle = copy.deepcopy(API_OBJECTS_2)
        new_id = "indicator--%s" % uuid.uuid4()
        new_bundle["objects"][0]["id"] = new_id

        post_header = copy.deepcopy(self.auth)
        post_header["Content-Type"] = MEDIA_TYPE_STIX_V20
        post_header["Accept"] = MEDIA_TYPE_TAXII_V20

        r_post = self.client.post(
            test.ADD_OBJECTS_EP,
            data=json.dumps(new_bundle),
            headers=post_header
        )
        self.load_json_response(r_post.data)
        self.assertEqual(r_post.status_code, 202)
        self.assertEqual(r_post.content_type, MEDIA_TYPE_TAXII_V20)

        # refetch objects post 1 Jan 2018 - should now have 1 result
        r_get = self.client.get(
            test.GET_OBJECTS_EP + "?added_after=2018-01-01T00:00:00Z",
            headers=get_header
        )
        self.assertEqual(r_get.status_code, 200)
        self.assertEqual(r_get.content_type, MEDIA_TYPE_STIX_V20)
        bundle = self.load_json_response(r_get.data)

        self.assertEqual(1, len(bundle['objects']))
        self.assertEqual(new_id, bundle['objects'][0]['id'])

    def test_marking_defintions(self):
        get_header = copy.deepcopy(self.auth)
        get_header["Accept"] = MEDIA_TYPE_STIX_V20

        # ------------- BEGIN: get manifest section 1 ------------- #
        r_get = self.client.get(
            test.GET_ADD_COLLECTION_EP + "manifest/?match[id]=marking-definition--34098fce-860f-48ae-8e50-ebd3cc5e41da",
            headers=get_header
        )
        self.assertEqual(r_get.status_code, 200)
        self.assertEqual(r_get.content_type, MEDIA_TYPE_TAXII_V20)

        manifests = self.load_json_response(r_get.data)

        assert manifests["objects"][0]["id"] == "marking-definition--34098fce-860f-48ae-8e50-ebd3cc5e41da"
        self.assertEqual(len(manifests["objects"]), 1, "Expected exactly one result")
        # ------------- END: get manifest section 1 ------------- #
        # ------------- BEGIN: get manifest section 2 ------------- #
        r_get = self.client.get(
            test.GET_ADD_COLLECTION_EP + "manifest/?match[type]=marking-definition",
            headers=get_header
        )
        self.assertEqual(r_get.status_code, 200)
        self.assertEqual(r_get.content_type, MEDIA_TYPE_TAXII_V20)

        manifests = self.load_json_response(r_get.data)

        assert all(obj["id"].startswith("marking-definition") for obj in manifests["objects"])
        self.assertEqual(len(manifests["objects"]), 1, "Expected exactly one result")
        # ------------- END: get manifest section 2 ------------- #
        # ------------- BEGIN: get objects section 1 ------------- #
        r_get = self.client.get(
            test.GET_OBJECT_EP + "marking-definition--34098fce-860f-48ae-8e50-ebd3cc5e41da/",
            headers=get_header
        )
        self.assertEqual(r_get.status_code, 200)
        self.assertEqual(r_get.content_type, MEDIA_TYPE_STIX_V20)

        manifests = self.load_json_response(r_get.data)

        assert manifests["objects"][0]["id"] == "marking-definition--34098fce-860f-48ae-8e50-ebd3cc5e41da"
        self.assertEqual(len(manifests["objects"]), 1, "Expected exactly one result")
        # ------------- END: get objects section 1 ------------- #
        # ------------- BEGIN: get objects section 2 ------------- #
        r_get = self.client.get(
            test.GET_OBJECTS_EP + "?match[type]=marking-definition",
            headers=get_header
        )
        self.assertEqual(r_get.status_code, 200)
        self.assertEqual(r_get.content_type, MEDIA_TYPE_STIX_V20)

        manifests = self.load_json_response(r_get.data)

        assert all(obj["id"].startswith("marking-definition") for obj in manifests["objects"])
        self.assertEqual(len(manifests["objects"]), 1, "Expected exactly one result")
        # ------------- END: get objects section 2 ------------- #
        # ------------- BEGIN: get objects section 3 ------------- #
        r_get = self.client.get(
            test.GET_OBJECTS_EP + "?match[type]=marking-definition,malware",
            headers=get_header
        )
        self.assertEqual(r_get.status_code, 200)
        self.assertEqual(r_get.content_type, MEDIA_TYPE_STIX_V20)

        manifests = self.load_json_response(r_get.data)

        assert all((obj["id"].startswith("marking-definition") or obj["id"].startswith("malware")) for obj in manifests["objects"])
        self.assertEqual(len(manifests["objects"]), 2, "Expected exactly two results")
        # ------------- END: get objects section 3 ------------- #
        # ------------- BEGIN: get objects section 4 ------------- #
        r_get = self.client.get(
            test.GET_OBJECTS_EP + "?match[id]=marking-definition--34098fce-860f-48ae-8e50-ebd3cc5e41da",
            headers=get_header
        )
        self.assertEqual(r_get.status_code, 200)
        self.assertEqual(r_get.content_type, MEDIA_TYPE_STIX_V20)

        manifests = self.load_json_response(r_get.data)

        assert manifests["objects"][0]["id"] == "marking-definition--34098fce-860f-48ae-8e50-ebd3cc5e41da"
        self.assertEqual(len(manifests["objects"]), 1, "Expected exactly one result")
        # ------------- END: get objects section 4 ------------- #

    def test_get_collections_401(self):
        r = self.client.get(test.COLLECTIONS_EP)
        self.assertEqual(r.status_code, 401)

    """get_collections 403 - not implemented. Medallion TAXII implementation does not have
    access control for Collection resource metadata"""

    def test_get_collections_404(self):
        # note that api root "carbon1" is nonexistent
        r = self.client.get("/carbon1/collections/", headers=self.auth)
        self.assertEqual(r.status_code, 404)

    def test_get_status_401(self):
        # non existent ID but shouldnt matter as the request should never pass login
        r = self.client.get(test.API_ROOT_EP + "status/2223/")
        self.assertEqual(r.status_code, 401)

    """get_status 403 - not implemented. Medallion TAXII implementation does not have
     access control for Status resources"""

    def test_get_status_404(self):
        r = self.client.get(test.API_ROOT_EP + "status/22101993/", headers=self.auth)
        self.assertEqual(r.status_code, 404)

    def test_get_object_manifest_401(self):
        # non existent collection ID but shouldnt matter as the request should never pass login
        r = self.client.get(test.COLLECTIONS_EP + "24042009/manifest/")
        self.assertEqual(r.status_code, 401)

    def test_get_object_manifest_403(self):
        r = self.client.get(
            test.FORBIDDEN_COLLECTION_EP + "manifest/",
            headers=self.auth)
        self.assertEqual(r.status_code, 403)

    def test_get_object_manifest_404(self):
        # note that collection ID does not exist
        r = self.client.get(test.COLLECTIONS_EP + "24042009/manifest/", headers=self.auth)
        self.assertEqual(r.status_code, 404)

    def test_get_object_401(self):
        r = self.client.get(
            test.GET_OBJECT_EP + "malware--fdd60b30-b67c-11e3-b0b9-f01faf20d111/"
        )
        self.assertEqual(r.status_code, 401)

    def test_get_object_403(self):
        """note that the 403 code is still being generated at the Collection resource level

           (i.e. we dont have access rights to the collection specified, not just the object)
        """
        r = self.client.get(
            test.FORBIDDEN_COLLECTION_EP + "objects/indicator--b81f86b9-975b-bb0b-775e-810c5bd45b4f/",
            headers=self.auth
        )
        self.assertEqual(r.status_code, 403)

    def test_get_object_404(self):
        # TAXII spec allows for a 404 or empty bundle if object is not found
        r = self.client.get(
            test.GET_OBJECT_EP + "malware--cee60c30-a68c-11e3-b0c1-a01aac20d000/",
            headers=self.auth
        )
        objs = self.load_json_response(r.data)

        if r.status_code == 200:
            assert len(objs["objects"]) == 0
        else:
            self.assertEqual(r.status_code, 404)

    def test_get_or_add_objects_401(self):
        # note that no credentials are supplied with requests

        # get_objects()
        r = self.client.get(test.GET_OBJECT_EP)
        self.assertEqual(r.status_code, 401)

        # add_objects()
        new_id = "indicator--%s" % uuid.uuid4()
        new_bundle = copy.deepcopy(self.API_OBJECTS_2)
        new_bundle["objects"][0]["id"] = new_id

        post_header = {}
        post_header["Content-Type"] = MEDIA_TYPE_STIX_V20
        post_header["Accept"] = MEDIA_TYPE_STIX_V20

        r_post = self.client.post(
            test.ADD_OBJECTS_EP,
            data=json.dumps(new_bundle),
            headers=post_header
        )
        self.assertEqual(r_post.status_code, 401)

    def get_or_add_objects_403(self):
        """note that the 403 code is still being generated at the Collection resource level

          (i.e. we dont have access rights to the collection specified here, not just the object)
        """
        # get_objects()
        r = self.client.get(
            test.FORBIDDEN_COLLECTION_EP + "objects/",
            headers=self.auth
        )
        self.assertEqual(r.status_code, 403)

        # add_objects
        new_id = "indicator--%s" % uuid.uuid4()
        new_bundle = copy.deepcopy(self.API_OBJECTS_2)
        new_bundle["objects"][0]["id"] = new_id

        post_header = copy.deepcopy(self.auth)
        post_header["Content-Type"] = MEDIA_TYPE_STIX_V20
        post_header["Accept"] = MEDIA_TYPE_TAXII_V20

        r_post = self.client.post(
            test.FORBIDDEN_COLLECTION_EP + "objects/",
            data=json.dumps(new_bundle),
            headers=post_header
        )
        self.assertEqual(r_post.status_code, 403)

    def test_get_or_add_objects_404(self):
        # get_objects()
        r = self.client.get(
            test.NON_EXISTENT_COLLECTION_EP + "objects/",
            headers=self.auth
        )
        self.assertEqual(r.status_code, 404)

        # add_objects
        new_id = "indicator--%s" % uuid.uuid4()
        new_bundle = copy.deepcopy(self.API_OBJECTS_2)
        new_bundle["objects"][0]["id"] = new_id

        post_header = copy.deepcopy(self.auth)
        post_header["Content-Type"] = MEDIA_TYPE_STIX_V20
        post_header["Accept"] = MEDIA_TYPE_TAXII_V20

        r_post = self.client.post(
            test.NON_EXISTENT_COLLECTION_EP + "objects/",
            data=json.dumps(new_bundle),
            headers=post_header
        )
        self.assertEqual(r_post.status_code, 404)

    def test_get_or_add_objects_422(self):
        """only applies to adding objects as would arise if user content is malformed"""

        # add_objects()
        new_id = "indicator--%s" % uuid.uuid4()
        malformed_bundle = {
            "created": "2016-11-03T12:30:59.000Z",
            "description": "Accessing this url will infect your machine with malware.",
            "id": new_id,
            "labels": [
                "url-watchlist"
            ],
            "modified": "2016-11-03T12:30:59.000Z",
            "name": "Malicious site hosting downloader",
            "pattern": "[url:value = 'http://yarg.cn/4712']",
            "type": "indicator",
            "valid_from": "2017-01-27T13:51:53.935382Z"
        }

        post_header = copy.deepcopy(self.auth)
        post_header["Content-Type"] = MEDIA_TYPE_STIX_V20
        post_header["Accept"] = MEDIA_TYPE_TAXII_V20

        r_post = self.client.post(
            test.ADD_OBJECTS_EP,
            data=json.dumps(malformed_bundle),
            headers=post_header
        )

        self.assertEqual(r_post.status_code, 422)
        self.assertEqual(r_post.content_type, MEDIA_TYPE_TAXII_V20)
        error_data = self.load_json_response(r_post.data)
        assert error_data["title"] == "ProcessingError"
        assert error_data["http_status"] == "422"
        assert "While processing supplied content, an error occured" in error_data["description"]

    def test_get_object_containing_additional_properties(self):
        """tests fix for issue where additional indicator SDO properties such as external_references
        are not being returned correctly"""

        # setup data by adding indicator with valid_until date and external_references
        new_id = "indicator--%s" % uuid.uuid4()
        valid_until = "2018-01-27T13:49:53.935382Z"
        external_references = [{
            "source_name": "capec",
            "external_id": "CAPEC-163"
            }]
        new_bundle = copy.deepcopy(API_OBJECTS_2)
        new_bundle["objects"][0]["id"] = new_id
        new_bundle["objects"][0]["valid_until"] = valid_until
        new_bundle["objects"][0]["external_references"] = external_references

        post_header = copy.deepcopy(self.auth)
        post_header["Content-Type"] = MEDIA_TYPE_STIX_V20
        post_header["Accept"] = MEDIA_TYPE_TAXII_V20

        r_post = self.client.post(
            test.ADD_OBJECTS_EP,
            data=json.dumps(new_bundle),
            headers=post_header
        )

        self.assertEqual(r_post.status_code, 202)
        self.assertEqual(r_post.content_type, MEDIA_TYPE_TAXII_V20)

        # get the indicator and check the valid_until date and external_references are returned
        r = self.client.get(test.GET_OBJECT_EP + new_id + '/', headers=self.auth)
        self.assertEqual(r.status_code, 200)
        event = json.loads(r.data)
        self.assertEqual(event['objects'][0]['valid_until'], valid_until)
        self.assertEqual(event['objects'][0]['external_references'], external_references)

    def test_get_object_exists_in_multiple_collections(self):
        # setup data by adding indicator with valid_until date and external_references
        new_id = "indicator--%s" % uuid.uuid4()
        new_bundle = copy.deepcopy(API_OBJECTS_2)
        new_bundle["objects"][0]["id"] = new_id

        post_header = copy.deepcopy(self.auth)
        post_header["Content-Type"] = MEDIA_TYPE_STIX_V20
        post_header["Accept"] = MEDIA_TYPE_TAXII_V20

        r_post = self.client.post(
            test.ADD_OBJECTS_EP,
            data=json.dumps(new_bundle),
            headers=post_header
        )

        self.assertEqual(r_post.status_code, 202)
        self.assertEqual(r_post.content_type, MEDIA_TYPE_TAXII_V20)

        # now also add that identical object to another collection
        r_post = self.client.post(
            test.EMPTY_COLLECTION_EP + "objects/",
            data=json.dumps(new_bundle),
            headers=post_header
        )

        self.assertEqual(r_post.status_code, 202)
        self.assertEqual(r_post.content_type, MEDIA_TYPE_TAXII_V20)

        # ------------- BEGIN: test that all returned objects belong to the correct collection ------------- #
        # now query for that object in one collection and confirm we don't recieve both
        # instances back
        r = self.client.get(
            test.ADD_OBJECTS_EP + new_id + "/",
            headers=self.auth
        )

        self.assertEqual(r.status_code, 200)
        self.assertEqual(r.content_type, MEDIA_TYPE_STIX_V20)
        objs = self.load_json_response(r.data)

        # there should be only one indicator in this collection
        self.assertEqual(len(objs["objects"]), 1)
        # check that the returned object is the one we expected
        self.assertEqual(new_id, objs["objects"][0]["id"])

    def test_object_pagination(self):
        # setup data by adding 100 indicators
        bundle = copy.deepcopy(API_OBJECTS_2)
        # 5 objects in the collection already so add another 95 to make it up to 100
        for i in range(0, 94):
            new_id = "indicator--%s" % uuid.uuid4()
            obj = copy.deepcopy(bundle['objects'][0])
            obj['id'] = new_id
            bundle['objects'].append(obj)

        post_header = copy.deepcopy(self.auth)
        post_header["Content-Type"] = MEDIA_TYPE_STIX_V20
        post_header["Accept"] = MEDIA_TYPE_TAXII_V20

        r_post = self.client.post(
            test.ADD_OBJECTS_EP,
            data=json.dumps(bundle),
            headers=post_header
        )

        self.assertEqual(r_post.status_code, 202)
        self.assertEqual(r_post.content_type, MEDIA_TYPE_TAXII_V20)

        # ------------- BEGIN: test request for subset of objects endpoint ------------- #

        headers = {
            'Authorization': self.auth['Authorization'],
            'Range': 'items 0-10'
        }
        r = self.client.get(test.GET_OBJECT_EP, headers=headers)
        objs = self.load_json_response(r.data)

        self.assertEqual(r.status_code, 206)
        self.assertEqual(r.headers.get('Content-Range'), 'items 0-10/100')
        self.assertEqual(len(objs['objects']), 11)

        # ------------- END: test request for subset of objects endpoint ------------- #
        # ------------- BEGIN: test request for more than servers supported page size on objects endpoint ------------- #

        headers = {
            'Authorization': self.auth['Authorization'],
            'Range': 'items 0-100'
        }
        r = self.client.get(test.GET_OBJECT_EP, headers=headers)
        objs = self.load_json_response(r.data)

        # should return a maximum of 20 objects as that is what we have set in the server configuration
        self.assertEqual(r.status_code, 206)
        self.assertEqual(r.headers.get('Content-Range'), 'items 0-19/100')
        self.assertEqual(len(objs['objects']), 20)

        # ------------- END: test request for more than servers supported page size on objects endpoint ------------- #
        # ------------- BEGIN: test request for range beyond result set of objects endpoint ------------- #

        headers = {
            'Authorization': self.auth['Authorization'],
            'Range': 'items 90-119'
        }
        r = self.client.get(test.GET_OBJECT_EP, headers=headers)
        objs = self.load_json_response(r.data)

        self.assertEqual(r.status_code, 206)
        self.assertEqual(r.headers.get('Content-Range'), 'items 90-99/100')
        self.assertEqual(len(objs['objects']), 10)

        # ------------- END: test request for range beyond result set of objects endpoint ------------- #
        # ------------- BEGIN: test request for just the first item ------------- #

        headers = {
            'Authorization': self.auth['Authorization'],
            'Range': 'items 0-0'
        }
        r = self.client.get(test.GET_OBJECT_EP, headers=headers)
        objs = self.load_json_response(r.data)

        self.assertEqual(r.status_code, 206)
        self.assertEqual(r.headers.get('Content-Range'), 'items 0-0/100')
        self.assertEqual(len(objs['objects']), 1)

        # ------------- END: test request for just the first item ------------- #
        # ------------- BEGIN: test request for one item past the end of the range ------------- #

        headers = {
            'Authorization': self.auth['Authorization'],
            'Range': 'items 100-100'
        }
        r = self.client.get(test.GET_OBJECT_EP, headers=headers)
        self.assertEqual(r.status_code, 416)

        # ------------- END: test request for one item past the end of the range ------------- #

    def test_manifest_pagination(self):
        # setup data by adding 100 indicators
        bundle = copy.deepcopy(API_OBJECTS_2)
        # 6 items in the manifests collection already so add another 94 to make it up to 100
        for i in range(0, 94):
            new_id = "indicator--%s" % uuid.uuid4()
            obj = copy.deepcopy(bundle['objects'][0])
            obj['id'] = new_id
            bundle['objects'].append(obj)

        post_header = copy.deepcopy(self.auth)
        post_header["Content-Type"] = MEDIA_TYPE_STIX_V20
        post_header["Accept"] = MEDIA_TYPE_TAXII_V20

        r_post = self.client.post(
            test.ADD_OBJECTS_EP,
            data=json.dumps(bundle),
            headers=post_header
        )

        self.assertEqual(r_post.status_code, 202)
        self.assertEqual(r_post.content_type, MEDIA_TYPE_TAXII_V20)

        # ------------- BEGIN: test request for subset of manifests endpoint------------- #

        headers = {
            'Authorization': self.auth['Authorization'],
            'Range': 'items 0-10'
        }
        r = self.client.get(test.MANIFESTS_EP, headers=headers)
        objs = self.load_json_response(r.data)

        self.assertEqual(r.status_code, 206)
        self.assertEqual(r.headers.get('Content-Range'), 'items 0-10/100')
        self.assertEqual(len(objs['objects']), 11)

        # ------------- END: test request for subset of manifests endpoint ------------- #
        # ------------- BEGIN: test request for more than servers supported page size of manifests endpoint------------- #

        headers = {
            'Authorization': self.auth['Authorization'],
            'Range': 'items 0-100'
        }
        r = self.client.get(test.MANIFESTS_EP, headers=headers)
        objs = self.load_json_response(r.data)

        self.assertEqual(r.status_code, 206)
        self.assertEqual(r.headers.get('Content-Range'), 'items 0-19/100')
        self.assertEqual(len(objs['objects']), 20)

        # ------------- END: test request for more than servers supported page size of manifests endpoint ------------- #
        # ------------- BEGIN: test request for range beyond result set of manifests endpoint  ------------- #

        headers = {
            'Authorization': self.auth['Authorization'],
            'Range': 'items 90-119'
        }
        r = self.client.get(test.MANIFESTS_EP, headers=headers)
        objs = self.load_json_response(r.data)

        self.assertEqual(r.status_code, 206)
        self.assertEqual(r.headers.get('Content-Range'), 'items 90-99/100')
        self.assertEqual(len(objs['objects']), 10)

        # ------------- END: test request for range beyond result set of manifests endpoint ------------- #

    def test_collection_pagination(self):
        # setup data by adding additional collections to static data to make the number up to 100
        collections = []
        for i in range(0, 96):
            new_id = "indicator--%s" % uuid.uuid4()
            col = {
                "id": new_id,
                "title": "Test collection",
                "description": "Description for test collection",
                "can_read": True,
                "can_write": True,
                "media_types": [
                    "application/vnd.oasis.stix+json; version=2.0"
                ]}
            collections.append(col)

        client = connect_to_client()
        api_root_db = client['trustgroup1']
        api_root_db["collections"].insert_many(collections)

        # ------------- BEGIN: test request for subset of collections endpoint------------- #

        headers = {
            'Authorization': self.auth['Authorization'],
            'Range': 'items 0-10'
        }
        r = self.client.get(test.COLLECTIONS_EP, headers=headers)
        objs = self.load_json_response(r.data)

        self.assertEqual(r.status_code, 206)
        self.assertEqual(r.headers.get('Content-Range'), 'items 0-10/100')
        self.assertEqual(len(objs['collections']), 11)

        # ------------- END: test request for subset of collections endpoint ------------- #
        # ------------- BEGIN: test request for more than servers supported page size of collections endpoint------------- #

        headers = {
            'Authorization': self.auth['Authorization'],
            'Range': 'items 0-100'
        }
        r = self.client.get(test.COLLECTIONS_EP, headers=headers)
        objs = self.load_json_response(r.data)

        self.assertEqual(r.status_code, 206)
        self.assertEqual(r.headers.get('Content-Range'), 'items 0-19/100')
        self.assertEqual(len(objs['collections']), 20)

        # ------------- END: test request for more than servers supported page size of collections endpoint ------------- #
        # ------------- BEGIN: test request for range beyond result set of collections endpoint  ------------- #

        headers = {
            'Authorization': self.auth['Authorization'],
            'Range': 'items 90-119'
        }
        r = self.client.get(test.COLLECTIONS_EP, headers=headers)
        objs = self.load_json_response(r.data)

        self.assertEqual(r.status_code, 206)
        self.assertEqual(r.headers.get('Content-Range'), 'items 90-99/100')
        self.assertEqual(len(objs['collections']), 10)

        # ------------- END: test request for range beyond result set of collections endpoint ------------- #

    def test_version_filtering(self):
        # collection contains 1 indicator with 2 versions.

        # ------------- BEGIN: test request for latest version, should return one result ------------- #

        headers = {
            'Authorization': self.auth['Authorization']
        }
        r = self.client.get(test.GET_COLLECTION_EP + 'objects/', headers=headers)
        objs = self.load_json_response(r.data)

        self.assertEqual(r.status_code, 200)
        self.assertEqual(len(objs['objects']), 1)

        # ------------- END: test request for latest version, should return one result ------------- #
        # ------------- BEGIN: test request for all versions, should return two results ------------- #

        headers = {
            'Authorization': self.auth['Authorization']
        }
        r = self.client.get(test.GET_COLLECTION_EP + 'objects/?match[version]=all', headers=headers)
        objs = self.load_json_response(r.data)

        self.assertEqual(r.status_code, 200)
        self.assertEqual(len(objs['objects']), 2)

        # ------------- END: test request for all versions, should return two results ------------- #<|MERGE_RESOLUTION|>--- conflicted
+++ resolved
@@ -4,71 +4,13 @@
 
 import six
 
-<<<<<<< HEAD
-from medallion import (application_instance, init_backend, register_blueprints,
-                       set_taxii_config, set_users_config, test)
-from medallion.test.data.initialize_mongodb import reset_db
+from medallion import test
 from medallion.test.generic_initialize_mongodb import connect_to_client
 from medallion.utils import common
 from medallion.views import MEDIA_TYPE_STIX_V20, MEDIA_TYPE_TAXII_V20
 
-API_OBJECTS_2 = {
-    "id": "bundle--8fab937e-b694-11e3-b71c-0800271e87d2",
-    "objects": [
-        {
-            "created": "2017-01-27T13:49:53.935Z",
-            "id": "indicator--%s",
-            "labels": [
-                "url-watchlist"
-            ],
-            "modified": "2017-01-27T13:49:53.935Z",
-            "name": "Malicious site hosting downloader",
-            "pattern": "[url:value = 'http://x4z9arb.cn/5000']",
-            "type": "indicator",
-            "valid_from": "2017-01-27T13:49:53.935382Z"
-        }
-    ],
-    "spec_version": "2.0",
-    "type": "bundle"
-}
-
-
-class TestTAXIIServerWithMongoDBBackend(unittest.TestCase):
-
-    def setUp(self):
-        self.app = application_instance
-        self.application_context = self.app.app_context()
-        self.application_context.push()
-        self.app.testing = True
-        register_blueprints(self.app)
-        reset_db()
-        self.configuration = {
-            "backend": {
-                "module": "medallion.backends.mongodb_backend",
-                "module_class": "MongoBackend",
-                "uri": "mongodb://localhost:27017/"
-            },
-            "users": {
-                "admin": "Password0"
-            },
-            "taxii": {
-                "max_page_size": 20
-            }
-        }
-        init_backend(self.app, self.configuration["backend"])
-        set_users_config(self.app, self.configuration["users"])
-        set_taxii_config(self.app, self.configuration["taxii"])
-        self.client = application_instance.test_client()
-        encoded_auth = 'Basic ' + base64.b64encode(b"admin:Password0").decode("ascii")
-        self.auth = {'Authorization': encoded_auth}
-=======
-from medallion import test
-from medallion.utils import common
-from medallion.views import MEDIA_TYPE_STIX_V20, MEDIA_TYPE_TAXII_V20
-
 from .base_test import TaxiiTest
 
->>>>>>> 03fe5d6b
 
 class TestTAXIIServerWithMongoDBBackend(TaxiiTest):
     @classmethod
@@ -383,7 +325,7 @@
 
         # ------------- END: test with static data section ------------- #
         # ------------- BEGIN: test with object added via API ------------- #
-        new_bundle = copy.deepcopy(API_OBJECTS_2)
+        new_bundle = copy.deepcopy(self.API_OBJECTS_2)
         new_id = "indicator--%s" % uuid.uuid4()
         new_bundle["objects"][0]["id"] = new_id
 
@@ -687,7 +629,7 @@
             "source_name": "capec",
             "external_id": "CAPEC-163"
             }]
-        new_bundle = copy.deepcopy(API_OBJECTS_2)
+        new_bundle = copy.deepcopy(self.API_OBJECTS_2)
         new_bundle["objects"][0]["id"] = new_id
         new_bundle["objects"][0]["valid_until"] = valid_until
         new_bundle["objects"][0]["external_references"] = external_references
@@ -715,7 +657,7 @@
     def test_get_object_exists_in_multiple_collections(self):
         # setup data by adding indicator with valid_until date and external_references
         new_id = "indicator--%s" % uuid.uuid4()
-        new_bundle = copy.deepcopy(API_OBJECTS_2)
+        new_bundle = copy.deepcopy(self.API_OBJECTS_2)
         new_bundle["objects"][0]["id"] = new_id
 
         post_header = copy.deepcopy(self.auth)
@@ -760,7 +702,7 @@
 
     def test_object_pagination(self):
         # setup data by adding 100 indicators
-        bundle = copy.deepcopy(API_OBJECTS_2)
+        bundle = copy.deepcopy(self.API_OBJECTS_2)
         # 5 objects in the collection already so add another 95 to make it up to 100
         for i in range(0, 94):
             new_id = "indicator--%s" % uuid.uuid4()
@@ -851,7 +793,7 @@
 
     def test_manifest_pagination(self):
         # setup data by adding 100 indicators
-        bundle = copy.deepcopy(API_OBJECTS_2)
+        bundle = copy.deepcopy(self.API_OBJECTS_2)
         # 6 items in the manifests collection already so add another 94 to make it up to 100
         for i in range(0, 94):
             new_id = "indicator--%s" % uuid.uuid4()
