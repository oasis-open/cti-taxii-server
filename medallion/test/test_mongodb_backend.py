--- conflicted
+++ resolved
@@ -616,8 +616,7 @@
         error_data = self.load_json_response(r_post.data)
         assert error_data["title"] == "ProcessingError"
         assert error_data["http_status"] == "422"
-<<<<<<< HEAD
-        assert "While processing supplied content, an error occured" in error_data["description"]
+        assert "While processing supplied content, an error occurred" in error_data["description"]
 
     def test_get_object_containing_additional_properties(self):
         """tests fix for issue where additional indicator SDO properties such as external_references
@@ -947,7 +946,4 @@
         self.assertEqual(r.status_code, 200)
         self.assertEqual(len(objs['objects']), 2)
 
-        # ------------- END: test request for all versions, should return two results ------------- #
-=======
-        assert "While processing supplied content, an error occurred" in error_data["description"]
->>>>>>> 668dd26a
+        # ------------- END: test request for all versions, should return two results ------------- #