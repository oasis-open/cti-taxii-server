import copy
import json
import os.path
import tempfile
import uuid

import six

<<<<<<< HEAD
from medallion import (application_instance, init_backend, register_blueprints,
                       set_taxii_config, set_users_config, test)
from medallion.utils import common
from medallion.views import MEDIA_TYPE_STIX_V20, MEDIA_TYPE_TAXII_V20

DATA_FILE = os.path.join(os.path.dirname(__file__), "data", "default_data.json")
API_OBJECTS_2 = {
    "id": "bundle--8fab937e-b694-11e3-b71c-0800271e87d2",
    "objects": [
        {
            "created": "2017-01-27T13:49:53.935Z",
            "id": "indicator--%s",
            "labels": [
                "url-watchlist"
            ],
            "modified": "2017-01-27T13:49:53.935Z",
            "name": "Malicious site hosting downloader",
            "pattern": "[url:value = 'http://x4z9arb.cn/5000']",
            "type": "indicator",
            "valid_from": "2017-01-27T13:49:53.935382Z"
        }
    ],
    "spec_version": "2.0",
    "type": "bundle"
}


class TestTAXIIServerWithMemoryBackend(unittest.TestCase):

    def setUp(self):
        self.app = application_instance
        self.app_context = application_instance.app_context()
        self.app_context.push()
        self.app.testing = True
        register_blueprints(self.app)
        self.configuration = {
            "backend": {
                "module": "medallion.backends.memory_backend",
                "module_class": "MemoryBackend",
                "filename": DATA_FILE
            },
            "users": {
                "admin": "Password0"
            },
            "taxii": {
                "max_page_size": 20
            }
        }
        init_backend(self.app, self.configuration["backend"])
        set_users_config(self.app, self.configuration["users"])
        set_taxii_config(self.app, self.configuration["taxii"])
        self.client = application_instance.test_client()
        encoded_auth = 'Basic ' + base64.b64encode(b"admin:Password0").decode("ascii")
        self.auth = {'Authorization': encoded_auth}
=======
from medallion import init_backend, test
from medallion.utils import common
from medallion.views import MEDIA_TYPE_STIX_V20, MEDIA_TYPE_TAXII_V20

from .base_test import TaxiiTest


class TestTAXIIServerWithMemoryBackend(TaxiiTest):
>>>>>>> 03fe5d6b

    @classmethod
    def setUpClass(cls):
        cls.type = "memory"

    @staticmethod
    def load_json_response(response):
        if isinstance(response, bytes):
            response = response.decode()
        io = six.StringIO(response)
        return json.load(io)

    def test_server_discovery(self):
        r = self.client.get(test.DISCOVERY_EP, headers=self.auth)

        self.assertEqual(r.status_code, 200)
        self.assertEqual(r.content_type, MEDIA_TYPE_TAXII_V20)
        server_info = self.load_json_response(r.data)
        assert server_info["api_roots"][0] == "http://localhost:5000/api1/"

    def test_get_api_root_information(self):
        r = self.client.get(test.API_ROOT_EP, headers=self.auth)

        self.assertEqual(r.status_code, 200)
        self.assertEqual(r.content_type, MEDIA_TYPE_TAXII_V20)
        api_root_metadata = self.load_json_response(r.data)
        assert api_root_metadata["title"] == "Malware Research Group"

    def test_get_api_root_information_not_existent(self):
        # note  that 'trustgroup2' does not exist as an API root
        r = self.client.get("/trustgroup2/", headers=self.auth)
        self.assertEqual(r.status_code, 404)

    def test_get_collections(self):
        r = self.client.get(test.COLLECTIONS_EP, headers=self.auth)

        self.assertEqual(r.status_code, 200)
        self.assertEqual(r.content_type, MEDIA_TYPE_TAXII_V20)
        collections_metadata = self.load_json_response(r.data)
        collections_metadata = sorted(collections_metadata["collections"], key=lambda x: x["id"])
        collection_ids = [cm["id"] for cm in collections_metadata]

        assert len(collection_ids) == 3
        assert "52892447-4d7e-4f70-b94d-d7f22742ff63" in collection_ids
        assert "91a7b528-80eb-42ed-a74d-c6fbd5a26116" in collection_ids
        assert "64993447-4d7e-4f70-b94d-d7f33742ee63" in collection_ids

    def test_get_collection(self):
        r = self.client.get(
            test.GET_COLLECTION_EP,
            headers=self.auth
        )

        self.assertEqual(r.status_code, 200)
        self.assertEqual(r.content_type, MEDIA_TYPE_TAXII_V20)
        collections_metadata = self.load_json_response(r.data)
        assert collections_metadata["media_types"][0] == "application/vnd.oasis.stix+json; version=2.0"

    def test_get_collection_not_existent(self):
        r = self.client.get(
            test.NON_EXISTENT_COLLECTION_EP,
            headers=self.auth
        )
        self.assertEqual(r.status_code, 404)

    def test_get_object(self):
        r = self.client.get(
            test.GET_OBJECT_EP + "malware--fdd60b30-b67c-11e3-b0b9-f01faf20d111/",
            headers=self.auth
        )

        self.assertEqual(r.status_code, 200)
        self.assertEqual(r.content_type, MEDIA_TYPE_STIX_V20)
        obj = self.load_json_response(r.data)
        assert obj["objects"][0]["id"] == "malware--fdd60b30-b67c-11e3-b0b9-f01faf20d111"

    def test_get_objects(self):
        r = self.client.get(
            test.GET_OBJECTS_EP + "?match[type]=relationship",
            headers=self.auth
        )

        self.assertEqual(r.status_code, 200)
        self.assertEqual(r.content_type, MEDIA_TYPE_STIX_V20)
        objs = self.load_json_response(r.data)
        assert any(obj["id"] == "relationship--2f9a9aa9-108a-4333-83e2-4fb25add0463" for obj in objs["objects"])

    def test_add_objects(self):
        new_bundle = copy.deepcopy(self.API_OBJECTS_2)
        new_id = "indicator--%s" % uuid.uuid4()
        new_bundle["objects"][0]["id"] = new_id

        # ------------- BEGIN: add object section ------------- #

        post_header = copy.deepcopy(self.auth)
        post_header["Content-Type"] = MEDIA_TYPE_STIX_V20
        post_header["Accept"] = MEDIA_TYPE_TAXII_V20

        r_post = self.client.post(
            test.ADD_OBJECTS_EP,
            data=json.dumps(new_bundle),
            headers=post_header
        )
        status_response = self.load_json_response(r_post.data)
        self.assertEqual(r_post.status_code, 202)
        self.assertEqual(r_post.content_type, MEDIA_TYPE_TAXII_V20)

        # ------------- END: add object section ------------- #
        # ------------- BEGIN: get object section ------------- #

        get_header = copy.deepcopy(self.auth)
        get_header["Accept"] = MEDIA_TYPE_STIX_V20

        r_get = self.client.get(
            test.GET_OBJECTS_EP + "?match[id]=%s" % new_id,
            headers=get_header
        )
        self.assertEqual(r_get.status_code, 200)
        self.assertEqual(r_get.content_type, MEDIA_TYPE_STIX_V20)

        objs = self.load_json_response(r_get.data)
        assert objs["objects"][0]["id"] == new_id

        # ------------- END: get object section ------------- #
        # ------------- BEGIN: get status section ------------- #

        r_get = self.client.get(
            test.API_ROOT_EP + "status/%s/" % status_response["id"],
            headers=self.auth
        )
        self.assertEqual(r_get.status_code, 200)
        self.assertEqual(r_get.content_type, MEDIA_TYPE_TAXII_V20)

        status_response2 = self.load_json_response(r_get.data)
        assert status_response2["success_count"] == 1

        # ------------- END: get status section ------------- #
        # ------------- BEGIN: get manifest section ------------- #

        r_get = self.client.get(
            test.GET_ADD_COLLECTION_EP + "manifest/?match[id]=%s" % new_id,
            headers=self.auth
        )
        self.assertEqual(r_get.status_code, 200)
        self.assertEqual(r_get.content_type, MEDIA_TYPE_TAXII_V20)

        manifests = self.load_json_response(r_get.data)
        assert manifests["objects"][0]["id"] == new_id
        # ------------- BEGIN: end manifest section ------------- #

    def test_add_existing_objects(self):
        new_bundle = copy.deepcopy(self.API_OBJECTS_2)
        new_id = "indicator--%s" % uuid.uuid4()
        new_bundle["objects"][0]["id"] = new_id

        # ------------- BEGIN: add object section ------------- #

        post_header = copy.deepcopy(self.auth)
        post_header["Content-Type"] = MEDIA_TYPE_STIX_V20
        post_header["Accept"] = MEDIA_TYPE_TAXII_V20

        r_post = self.client.post(
            test.ADD_OBJECTS_EP,
            data=json.dumps(new_bundle),
            headers=post_header
        )
        self.assertEqual(r_post.status_code, 202)
        self.assertEqual(r_post.content_type, MEDIA_TYPE_TAXII_V20)

        # ------------- END: add object section ------------- #
        # ------------- BEGIN: add object again section ------------- #

        r_post = self.client.post(
            test.ADD_OBJECTS_EP,
            data=json.dumps(new_bundle),
            headers=post_header
        )
        status_response2 = self.load_json_response(r_post.data)
        self.assertEqual(r_post.status_code, 202)
        self.assertEqual(status_response2["success_count"], 0)
        self.assertEqual(status_response2["failures"][0]["message"],
                         "Unable to process object")

        # ------------- END: add object again section ------------- #
        # ------------- BEGIN: get object section ------------- #

        get_header = copy.deepcopy(self.auth)
        get_header["Accept"] = MEDIA_TYPE_STIX_V20

        r_get = self.client.get(
            test.GET_OBJECTS_EP + "?match[id]=%s" % new_id,
            headers=get_header
        )
        self.assertEqual(r_get.status_code, 200)
        objs = self.load_json_response(r_get.data)
        self.assertEqual(len(objs["objects"]), 1)
        self.assertEqual(objs["objects"][0]["id"], new_id)

    def test_client_object_versioning(self):
        new_id = "indicator--%s" % uuid.uuid4()
        new_bundle = copy.deepcopy(self.API_OBJECTS_2)
        new_bundle["objects"][0]["id"] = new_id

        # ------------- BEGIN: add object section ------------- #

        post_header = copy.deepcopy(self.auth)
        post_header["Content-Type"] = MEDIA_TYPE_STIX_V20
        post_header["Accept"] = MEDIA_TYPE_TAXII_V20

        r_post = self.client.post(
            test.ADD_OBJECTS_EP,
            data=json.dumps(new_bundle),
            headers=post_header
        )
        status_response = self.load_json_response(r_post.data)
        self.assertEqual(r_post.status_code, 202)
        self.assertEqual(r_post.content_type, MEDIA_TYPE_TAXII_V20)

        for i in range(0, 5):
            new_bundle = copy.deepcopy(self.API_OBJECTS_2)
            new_bundle["objects"][0]["id"] = new_id
            new_bundle["objects"][0]["modified"] = common.format_datetime(common.get_timestamp())
            r_post = self.client.post(
                test.ADD_OBJECTS_EP,
                data=json.dumps(new_bundle),
                headers=post_header
            )
            status_response = self.load_json_response(r_post.data)
            self.assertEqual(r_post.status_code, 202)
            self.assertEqual(r_post.content_type, MEDIA_TYPE_TAXII_V20)

        # ------------- END: add object section ------------- #
        # ------------- BEGIN: get object section 1 ------------- #

        get_header = copy.deepcopy(self.auth)
        get_header["Accept"] = MEDIA_TYPE_STIX_V20

        r_get = self.client.get(
            test.GET_OBJECTS_EP + "?match[id]=%s&match[version]=%s"
            % (new_id, "all"),
            headers=get_header
        )
        self.assertEqual(r_get.status_code, 200)
        self.assertEqual(r_get.content_type, MEDIA_TYPE_STIX_V20)

        objs = self.load_json_response(r_get.data)
        assert objs["objects"][0]["id"] == new_id
        assert objs["objects"][-1]["modified"] == new_bundle["objects"][0]["modified"]

        # ------------- END: get object section 1 ------------- #
        # ------------- BEGIN: get object section 2 ------------- #

        r_get = self.client.get(
            test.GET_OBJECTS_EP + "?match[id]=%s&match[version]=%s"
            % (new_id, "first"),
            headers=get_header
        )
        self.assertEqual(r_get.status_code, 200)
        self.assertEqual(r_get.content_type, MEDIA_TYPE_STIX_V20)

        objs = self.load_json_response(r_get.data)
        assert objs["objects"][0]["id"] == new_id
        assert objs["objects"][0]["modified"] == "2017-01-27T13:49:53.935Z"

        # ------------- END: get object section 2 ------------- #
        # ------------- BEGIN: get object section 3 ------------- #

        r_get = self.client.get(
            test.GET_OBJECTS_EP + "?match[id]=%s&match[version]=%s"
            % (new_id, "last"),
            headers=get_header
        )
        self.assertEqual(r_get.status_code, 200)
        self.assertEqual(r_get.content_type, MEDIA_TYPE_STIX_V20)

        objs = self.load_json_response(r_get.data)
        assert objs["objects"][0]["id"] == new_id
        assert objs["objects"][0]["modified"] == new_bundle["objects"][0]["modified"]

        # ------------- END: get object section 3 ------------- #
        # ------------- BEGIN: get object section 4 ------------- #

        r_get = self.client.get(
            test.GET_OBJECTS_EP + "?match[id]=%s&match[version]=%s"
            % (new_id, "2017-01-27T13:49:53.935Z"),
            headers=get_header
        )
        self.assertEqual(r_get.status_code, 200)
        self.assertEqual(r_get.content_type, MEDIA_TYPE_STIX_V20)

        objs = self.load_json_response(r_get.data)
        assert objs["objects"][0]["id"] == new_id
        assert objs["objects"][0]["modified"] == "2017-01-27T13:49:53.935Z"

        # ------------- END: get object section 4 ------------- #
        # ------------- BEGIN: get status section ------------- #

        r_get = self.client.get(
            test.API_ROOT_EP + "status/%s/" % status_response["id"],
            headers=self.auth
        )
        self.assertEqual(r_get.status_code, 200)
        self.assertEqual(r_get.content_type, MEDIA_TYPE_TAXII_V20)

        status_response2 = self.load_json_response(r_get.data)
        assert status_response2["success_count"] == 1

        # ------------- END: get status section ------------- #
        # ------------- BEGIN: get manifest section ------------- #

        r_get = self.client.get(
            test.GET_ADD_COLLECTION_EP + "manifest/?match[id]=%s" % new_id,
            headers=self.auth
        )
        self.assertEqual(r_get.status_code, 200)
        self.assertEqual(r_get.content_type, MEDIA_TYPE_TAXII_V20)

        manifests = self.load_json_response(r_get.data)

        assert manifests["objects"][0]["id"] == new_id
        assert any(version == new_bundle["objects"][0]["modified"] for version in manifests["objects"][0]["versions"])
        # ------------- END: get manifest section ------------- #

    def test_added_after_filtering(self):
        get_header = copy.deepcopy(self.auth)
        get_header["Accept"] = MEDIA_TYPE_STIX_V20

        r_get = self.client.get(
            test.GET_OBJECTS_EP + "?added_after=2016-11-01T03:04:05Z",
            headers=get_header
        )
        self.assertEqual(r_get.status_code, 200)
        self.assertEqual(r_get.content_type, MEDIA_TYPE_STIX_V20)
        bundle = self.load_json_response(r_get.data)

        assert any(obj["id"] == "malware--fdd60b30-b67c-11e3-b0b9-f01faf20d111" for obj in bundle["objects"])

    def test_saving_data_file(self):  # just for the memory backend
        new_bundle = copy.deepcopy(self.API_OBJECTS_2)
        new_id = "indicator--%s" % uuid.uuid4()
        new_bundle["objects"][0]["id"] = new_id

        post_header = copy.deepcopy(self.auth)
        post_header["Content-Type"] = MEDIA_TYPE_STIX_V20
        post_header["Accept"] = MEDIA_TYPE_TAXII_V20

        with tempfile.NamedTemporaryFile() as f:
            self.client.post(
                test.ADD_OBJECTS_EP,
                data=json.dumps(new_bundle),
                headers=post_header
            )
            self.app.medallion_backend.save_data_to_file(f.name)
            assert os.path.isfile(f.name)

            test_config = self.configuration["backend"]
            test_config["filename"] = f.name

            init_backend(self.app, test_config)

            r_get = self.client.get(
                test.GET_OBJECTS_EP + "?match[id]=%s" % new_id,
                headers=self.auth
            )
            objs = self.load_json_response(r_get.data)
            assert objs["objects"][0]["id"] == new_id

    def test_get_collections_401(self):
        r = self.client.get(test.COLLECTIONS_EP)
        self.assertEqual(r.status_code, 401)

    """get_collections 403 - not implemented. Medallion TAXII implementation does not have
    access control for Collection resource metadata """

    def test_get_collections_404(self):
        # note that the api root "carbon1" is nonexistent
        r = self.client.get("/carbon1/collections/", headers=self.auth)
        self.assertEqual(r.status_code, 404)

    def test_get_status_401(self):
        # non existent object ID but shouldnt matter as the request should never pass login auth
        r = self.client.get(test.API_ROOT_EP + "status/2223/")
        self.assertEqual(r.status_code, 401)

    """get_status 403 - not implemented. Medallion TAXII implementation does not have
    access control for Status resources"""

    def test_get_status_404(self):
        r = self.client.get(test.API_ROOT_EP + "status/22101993/", headers=self.auth)
        self.assertEqual(r.status_code, 404)

    def test_get_object_manifest_401(self):
        # non existent object ID but shouldnt matter as the request should never pass login
        r = self.client.get(test.COLLECTIONS_EP + "24042009/manifest/")
        self.assertEqual(r.status_code, 401)

    def test_get_object_manifest_403(self):
        r = self.client.get(
            test.FORBIDDEN_COLLECTION_EP + "manifest/",
            headers=self.auth)
        self.assertEqual(r.status_code, 403)

    def test_get_object_manifest_404(self):
        # note that collection ID doesnt exist
        r = self.client.get(test.COLLECTIONS_EP + "24042009/manifest/", headers=self.auth)
        self.assertEqual(r.status_code, 404)

    def test_get_object_401(self):
        r = self.client.get(
           test.GET_OBJECT_EP + "malware--fdd60b30-b67c-11e3-b0b9-f01faf20d111/"
        )
        self.assertEqual(r.status_code, 401)

    def test_get_object_403(self):
        """note that the 403 code is still being generated at the Collection resource level

           (i.e. we dont have access rights to the collection specified, not just the object)
        """
        r = self.client.get(
            test.FORBIDDEN_COLLECTION_EP + "objects/indicator--b81f86b9-975b-bb0b-775e-810c5bd45b4f/",
            headers=self.auth
        )
        self.assertEqual(r.status_code, 403)

    def test_get_object_404(self):
        # TAXII spec allows for a 404 or empty bundle if object is not found
        r = self.client.get(
            test.GET_OBJECT_EP + "malware--cee60c30-a68c-11e3-b0c1-a01aac20d000/",
            headers=self.auth
        )
        objs = self.load_json_response(r.data)

        if r.status_code == 200:
            assert len(objs["objects"]) == 0
        else:
            self.assertEqual(r.status_code, 404)

    def test_get_or_add_objects_401(self):
        # note that no credentials are supplied with requests

        # get_objects()
        r = self.client.get(test.GET_OBJECTS_EP)
        self.assertEqual(r.status_code, 401)

        # add_objects()
        new_id = "indicator--%s" % uuid.uuid4()
        new_bundle = copy.deepcopy(self.API_OBJECTS_2)
        new_bundle["objects"][0]["id"] = new_id

        post_header = {}
        post_header["Content-Type"] = MEDIA_TYPE_STIX_V20
        post_header["Accept"] = MEDIA_TYPE_TAXII_V20

        r_post = self.client.post(
            test.ADD_OBJECTS_EP,
            data=json.dumps(new_bundle),
            headers=post_header
        )
        self.assertEqual(r_post.status_code, 401)

    def test_get_or_add_objects_403(self):
        """note that the 403 code is still being generated at the Collection resource level

           (i.e. we dont have access rights to collection specified here, not just the objects)
        """
        # get_objects()
        r = self.client.get(
            test.FORBIDDEN_COLLECTION_EP + "objects/",
            headers=self.auth
        )
        self.assertEqual(r.status_code, 403)

        # add_objects
        new_id = "indicator--%s" % uuid.uuid4()
        new_bundle = copy.deepcopy(self.API_OBJECTS_2)
        new_bundle["objects"][0]["id"] = new_id

        post_header = copy.deepcopy(self.auth)
        post_header["Content-Type"] = MEDIA_TYPE_STIX_V20
        post_header["Accept"] = MEDIA_TYPE_TAXII_V20

        r_post = self.client.post(
            test.FORBIDDEN_COLLECTION_EP + "objects/",
            data=json.dumps(new_bundle),
            headers=post_header
        )
        self.assertEqual(r_post.status_code, 403)

    def test_get_or_add_objects_404(self):
        # get_objects()
        r = self.client.get(
            test.NON_EXISTENT_COLLECTION_EP + "objects/",
            headers=self.auth,
        )
        self.assertEqual(r.status_code, 404)

        # add_objects
        new_id = "indicator--%s" % uuid.uuid4()
        new_bundle = copy.deepcopy(self.API_OBJECTS_2)
        new_bundle["objects"][0]["id"] = new_id

        post_header = copy.deepcopy(self.auth)
        post_header["Content-Type"] = MEDIA_TYPE_STIX_V20
        post_header["Accept"] = MEDIA_TYPE_TAXII_V20

        r_post = self.client.post(
            test.NON_EXISTENT_COLLECTION_EP + "objects/",
            data=json.dumps(new_bundle),
            headers=post_header
        )
        self.assertEqual(r_post.status_code, 404)

    def test_get_or_add_objects_422(self):
        """only applies to adding objects as would arise if user content is malformed"""

        # add_objects()
        new_id = "indicator--%s" % uuid.uuid4()
        malformed_bundle = {
            "created": "2016-11-03T12:30:59.000Z",
            "description": "Accessing this url will infect your machine with malware.",
            "id": new_id,
            "labels": [
                "url-watchlist"
            ],
            "modified": "2016-11-03T12:30:59.000Z",
            "name": "Malicious site hosting downloader",
            "pattern": "[url:value = 'http://yarg.cn/4712']",
            "type": "indicator",
            "valid_from": "2017-01-27T13:51:53.935382Z"
        }

        post_header = copy.deepcopy(self.auth)
        post_header["Content-Type"] = MEDIA_TYPE_STIX_V20
        post_header["Accept"] = MEDIA_TYPE_TAXII_V20

        r_post = self.client.post(
            test.ADD_OBJECTS_EP,
            data=json.dumps(malformed_bundle),
            headers=post_header
        )
        self.assertEqual(r_post.status_code, 422)
        self.assertEqual(r_post.content_type, MEDIA_TYPE_TAXII_V20)
        error_data = self.load_json_response(r_post.data)
        assert error_data["title"] == "ProcessingError"
        assert error_data["http_status"] == "422"
        assert "While processing supplied content, an error occured" in error_data["description"]<|MERGE_RESOLUTION|>--- conflicted
+++ resolved
@@ -6,62 +6,6 @@
 
 import six
 
-<<<<<<< HEAD
-from medallion import (application_instance, init_backend, register_blueprints,
-                       set_taxii_config, set_users_config, test)
-from medallion.utils import common
-from medallion.views import MEDIA_TYPE_STIX_V20, MEDIA_TYPE_TAXII_V20
-
-DATA_FILE = os.path.join(os.path.dirname(__file__), "data", "default_data.json")
-API_OBJECTS_2 = {
-    "id": "bundle--8fab937e-b694-11e3-b71c-0800271e87d2",
-    "objects": [
-        {
-            "created": "2017-01-27T13:49:53.935Z",
-            "id": "indicator--%s",
-            "labels": [
-                "url-watchlist"
-            ],
-            "modified": "2017-01-27T13:49:53.935Z",
-            "name": "Malicious site hosting downloader",
-            "pattern": "[url:value = 'http://x4z9arb.cn/5000']",
-            "type": "indicator",
-            "valid_from": "2017-01-27T13:49:53.935382Z"
-        }
-    ],
-    "spec_version": "2.0",
-    "type": "bundle"
-}
-
-
-class TestTAXIIServerWithMemoryBackend(unittest.TestCase):
-
-    def setUp(self):
-        self.app = application_instance
-        self.app_context = application_instance.app_context()
-        self.app_context.push()
-        self.app.testing = True
-        register_blueprints(self.app)
-        self.configuration = {
-            "backend": {
-                "module": "medallion.backends.memory_backend",
-                "module_class": "MemoryBackend",
-                "filename": DATA_FILE
-            },
-            "users": {
-                "admin": "Password0"
-            },
-            "taxii": {
-                "max_page_size": 20
-            }
-        }
-        init_backend(self.app, self.configuration["backend"])
-        set_users_config(self.app, self.configuration["users"])
-        set_taxii_config(self.app, self.configuration["taxii"])
-        self.client = application_instance.test_client()
-        encoded_auth = 'Basic ' + base64.b64encode(b"admin:Password0").decode("ascii")
-        self.auth = {'Authorization': encoded_auth}
-=======
 from medallion import init_backend, test
 from medallion.utils import common
 from medallion.views import MEDIA_TYPE_STIX_V20, MEDIA_TYPE_TAXII_V20
@@ -70,7 +14,6 @@
 
 
 class TestTAXIIServerWithMemoryBackend(TaxiiTest):
->>>>>>> 03fe5d6b
 
     @classmethod
     def setUpClass(cls):
