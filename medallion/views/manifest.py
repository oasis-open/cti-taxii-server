--- conflicted
+++ resolved
@@ -3,11 +3,7 @@
 from . import MEDIA_TYPE_TAXII_V21
 from .. import auth
 from ..exceptions import ProcessingError
-<<<<<<< HEAD
-from .objects import collection_exists, get_custom_headers, permission_to_read
-=======
 from .objects import (collection_exists, get_custom_headers, permission_to_read)
->>>>>>> fb6f6cfc
 
 mod = Blueprint("manifest", __name__)
 
