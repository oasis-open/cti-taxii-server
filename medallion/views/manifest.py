from flask import Blueprint, Response, current_app, json, request

<<<<<<< HEAD
from . import MEDIA_TYPE_TAXII_V20
from .. import auth
from ..exceptions import ProcessingError
from .objects import (collection_exists, get_range_request_from_headers,
                      get_response_status_and_headers, permission_to_read)
=======
from medallion import auth
from medallion.views import MEDIA_TYPE_TAXII_V20
from medallion.views.objects import (collection_exists, get_custom_headers,
                                     get_range_request_from_headers,
                                     get_response_status_and_headers,
                                     permission_to_read)
>>>>>>> 0efbe70e

mod = Blueprint("manifest", __name__)


@mod.route("/<string:api_root>/collections/<string:id_>/manifest/", methods=["GET"])
@auth.login_required
def get_object_manifest(api_root, id_):

<<<<<<< HEAD
    if collection_exists(api_root, id_) and permission_to_read(api_root, id_):
        start_index, end_index = get_range_request_from_headers()
        total_count, manifest = current_app.medallion_backend.get_object_manifest(
            api_root, id_, request.args, ("id", "type", "version"), start_index, end_index,
        )
        status, headers = get_response_status_and_headers(start_index, total_count, manifest)
        if manifest:
            return Response(
                response=json.dumps({"objects": manifest}),
                status=status,
                headers=headers,
                mimetype=MEDIA_TYPE_TAXII_V20,
            )
        raise ProcessingError("Collection '{}' has no manifests available".format(id_), 404)
=======
    if not collection_exists(api_root, id_):
        abort(404)

    if not permission_to_read(api_root, id_):
        abort(403)

    start_index, end_index = get_range_request_from_headers(request)
    total_count, manifest = current_app.medallion_backend.get_object_manifest(api_root, id_, request.args, ("id", "type", "version"),
                                                                              start_index, end_index)

    status, headers = get_response_status_and_headers(start_index, total_count, manifest)
    if manifest:
        headers = get_custom_headers(headers, api_root, id_, start_index, end_index)
        return Response(response=flask.json.dumps({"objects": manifest}),
                        status=status,
                        mimetype=MEDIA_TYPE_TAXII_V20,
                        headers=headers)
    abort(404)
>>>>>>> 0efbe70e
<|MERGE_RESOLUTION|>--- conflicted
+++ resolved
@@ -1,19 +1,10 @@
 from flask import Blueprint, Response, current_app, json, request
 
-<<<<<<< HEAD
 from . import MEDIA_TYPE_TAXII_V20
 from .. import auth
 from ..exceptions import ProcessingError
-from .objects import (collection_exists, get_range_request_from_headers,
+from .objects import (collection_exists, get_custom_headers, get_range_request_from_headers,
                       get_response_status_and_headers, permission_to_read)
-=======
-from medallion import auth
-from medallion.views import MEDIA_TYPE_TAXII_V20
-from medallion.views.objects import (collection_exists, get_custom_headers,
-                                     get_range_request_from_headers,
-                                     get_response_status_and_headers,
-                                     permission_to_read)
->>>>>>> 0efbe70e
 
 mod = Blueprint("manifest", __name__)
 
@@ -22,38 +13,18 @@
 @auth.login_required
 def get_object_manifest(api_root, id_):
 
-<<<<<<< HEAD
     if collection_exists(api_root, id_) and permission_to_read(api_root, id_):
         start_index, end_index = get_range_request_from_headers()
         total_count, manifest = current_app.medallion_backend.get_object_manifest(
             api_root, id_, request.args, ("id", "type", "version"), start_index, end_index,
         )
-        status, headers = get_response_status_and_headers(start_index, total_count, manifest)
         if manifest:
+            status, headers = get_response_status_and_headers(start_index, total_count, manifest)
+            headers = get_custom_headers(headers, api_root, id_, start_index, end_index)
             return Response(
                 response=json.dumps({"objects": manifest}),
                 status=status,
                 headers=headers,
                 mimetype=MEDIA_TYPE_TAXII_V20,
             )
-        raise ProcessingError("Collection '{}' has no manifests available".format(id_), 404)
-=======
-    if not collection_exists(api_root, id_):
-        abort(404)
-
-    if not permission_to_read(api_root, id_):
-        abort(403)
-
-    start_index, end_index = get_range_request_from_headers(request)
-    total_count, manifest = current_app.medallion_backend.get_object_manifest(api_root, id_, request.args, ("id", "type", "version"),
-                                                                              start_index, end_index)
-
-    status, headers = get_response_status_and_headers(start_index, total_count, manifest)
-    if manifest:
-        headers = get_custom_headers(headers, api_root, id_, start_index, end_index)
-        return Response(response=flask.json.dumps({"objects": manifest}),
-                        status=status,
-                        mimetype=MEDIA_TYPE_TAXII_V20,
-                        headers=headers)
-    abort(404)
->>>>>>> 0efbe70e
+        raise ProcessingError("Collection '{}' has no manifests available".format(id_), 404)