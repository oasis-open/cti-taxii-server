--- conflicted
+++ resolved
@@ -5,11 +5,7 @@
 from . import MEDIA_TYPE_TAXII_V21
 from .. import auth
 from ..exceptions import ProcessingError
-<<<<<<< HEAD
 from ..utils.common import convert_to_stix_datetime, find_att, get_timestamp
-=======
-from ..utils.common import get_timestamp
->>>>>>> fb6f6cfc
 
 mod = Blueprint("objects", __name__)
 
@@ -39,7 +35,6 @@
 
 def get_custom_headers(api_root, id_):
     headers = {}
-<<<<<<< HEAD
     try:
         manifest = current_app.medallion_backend.get_object_manifest(
             api_root, id_, request.args, ("id",),
@@ -60,14 +55,11 @@
         limit = int(request.args['limit'])
     else:
         limit = len(objects)
-=======
->>>>>>> fb6f6cfc
     try:
         manifest = current_app.medallion_backend.get_object_manifest(
             api_root, id_, request.args, ("id",),
         )
         if manifest:
-<<<<<<< HEAD
             manifest['objects'].sort(key=lambda x: x['date_added'])
             new = []
             # this may be too inefficient (i.e. O(n^2))
@@ -88,20 +80,11 @@
             # if len(times) > 0:
             headers["X-TAXII-Date-Added-First"] = manifest['objects'][0]['date_added']
             # headers["X-TAXII-Date-Added-Last"] = manifest['objects'][-1]['date_added']
-
-=======
-            times = sorted(map(lambda x: x["date_added"], manifest["objects"]))
-
-            if len(times) > 0:
-                headers["X-TAXII-Date-Added-First"] = times[0]
-                headers["X-TAXII-Date-Added-Last"] = times[-1]
->>>>>>> fb6f6cfc
     except Exception as e:
         log.exception(e)
     return headers
 
 
-<<<<<<< HEAD
 def get_and_enforce_limit_versions(api_root, id_, objects):
     headers = {}
     if request.args.get('limit'):
@@ -134,8 +117,6 @@
     return headers
 
 
-=======
->>>>>>> fb6f6cfc
 @mod.route("/<string:api_root>/collections/<string:collection_id>/objects/", methods=["GET", "POST"])
 @auth.login_required
 def get_or_add_objects(api_root, collection_id):
@@ -147,12 +128,8 @@
                 api_root, collection_id, request.args, ("id", "type", "version", "spec_version"),
             )
             if objects:
-<<<<<<< HEAD
                 headers = get_and_enforce_limit(api_root, collection_id, objects)
                 # headers = get_custom_headers(api_root, collection_id)
-=======
-                headers = get_custom_headers(api_root, collection_id)
->>>>>>> fb6f6cfc
                 return Response(
                     response=json.dumps(objects),
                     status=200,
@@ -175,27 +152,17 @@
 @auth.login_required
 def get_or_delete_object(api_root, collection_id, object_id):
     # TODO: Check if user has access to read or write objects in collection - right now just check for permissions on the collection.
-<<<<<<< HEAD
-=======
-
->>>>>>> fb6f6cfc
     if collection_exists(api_root, collection_id):
         if request.method == "GET" and permission_to_read(api_root, collection_id):
             objects = current_app.medallion_backend.get_object(
                 api_root, collection_id, object_id, request.args, ("version", "spec_version"),
             )
             if objects:
-<<<<<<< HEAD
                 headers = get_and_enforce_limit(api_root, collection_id, objects)
                 return Response(
                     response=json.dumps(objects),
                     status=200,
                     headers=headers,
-=======
-                return Response(
-                    response=json.dumps(objects),
-                    status=200,
->>>>>>> fb6f6cfc
                     mimetype=MEDIA_TYPE_TAXII_V21,
                 )
             raise ProcessingError("Object '{}' not found".format(object_id), 404)
@@ -219,16 +186,10 @@
         versions = current_app.medallion_backend.get_object_versions(
             api_root, collection_id, object_id, request.args, ("spec_version",),
         )
-<<<<<<< HEAD
         headers = get_and_enforce_limit_versions(api_root, collection_id, versions)
         return Response(
             response=json.dumps(versions),
             status=200,
             headers=headers,
-=======
-        return Response(
-            response=json.dumps(versions),
-            status=200,
->>>>>>> fb6f6cfc
             mimetype=MEDIA_TYPE_TAXII_V21,
         )