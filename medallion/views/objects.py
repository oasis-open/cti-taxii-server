import logging

from flask import Blueprint, Response, current_app, json, request

from . import MEDIA_TYPE_TAXII_V21
from .. import auth
from ..exceptions import ProcessingError
from ..utils.common import find_att, get_timestamp

mod = Blueprint("objects", __name__)

# Module-level logger
log = logging.getLogger(__name__)


def permission_to_read(api_root, collection_id):
    collection_info = current_app.medallion_backend.get_collection(api_root, collection_id)
    if collection_info["can_read"]:
        return True
    raise ProcessingError("Forbidden to read collection '{}'".format(collection_id), 403)


def permission_to_write(api_root, collection_id):
    collection_info = current_app.medallion_backend.get_collection(api_root, collection_id)
    if collection_info["can_write"]:
        return True
    raise ProcessingError("Forbidden to write collection '{}'".format(collection_id), 403)


def collection_exists(api_root, collection_id):
    if current_app.medallion_backend.get_collection(api_root, collection_id):
        return True
    raise ProcessingError("Collection '{}' not found".format(collection_id), 404)


def get_custom_headers(api_root, id_):
    headers = {}
    try:
        manifest = current_app.medallion_backend.get_object_manifest(
            api_root, id_, request.args, ("id",),
        )
        if manifest:
            times = sorted(map(lambda x: x["date_added"], manifest["objects"]))
            if len(times) > 0:
                headers["X-TAXII-Date-Added-First"] = times[0]
                headers["X-TAXII-Date-Added-Last"] = times[-1]
    except Exception as e:
        log.exception(e)
    return headers


def get_and_enforce_limit(api_root, id_, objects):
    """
    Defines TAXII API - Pagination:
    Pagination section (3.5 <link here>`__), Get Object Manifests section (5.3 <link here>`__), and Get Objects section (5.4 <link here>`__)

    Args:
        api_root (str): the base URL of the API Root
        id_ (str): the `identifier` of the Collection being requested
        objects (dict): objects being returned for request (may have been filtered by other query parameters)

    Returns:
        headers:
            header values matching objects being sent in server response
        objects:
            Values matching server request, sorted by ascending date_added

    """
    headers = {}
    if request.args.get('limit'):
        if int(request.args['limit']) < current_app.taxii_config["max_page_size"]:
            limit = int(request.args['limit'])
        else:
            limit = current_app.taxii_config["max_page_size"]
    else:
        # make this max_page_size
        limit = len(objects["objects"])
    try:
        manifest = current_app.medallion_backend.get_object_manifest(
                api_root, id_, {"match[version]": "all"}, ("id",),
        )
        if manifest:
            manifest['objects'].sort(key=lambda x: x['date_added'])
            new = []
            for man in manifest['objects']:
                for check in objects['objects']:
                    check_time = find_att(check)
                    man_time = find_att(man)
                    if check['id'] == man['id'] and check_time == man_time:
                        if "X-TAXII-Date-Added-First" not in headers:
                            headers["X-TAXII-Date-Added-First"] = man['date_added']
                        new.append(check)
                if len(new) == limit and len(objects["objects"]) != limit:
<<<<<<< HEAD
                    # find a better solution than this
                    for n in new:
                        objects["objects"].remove(n)
=======
>>>>>>> d78ec629
                    objects['more'] = True
                    headers["X-TAXII-Date-Added-Last"] = man['date_added']
                    headers["next"] = current_app.medallion_backend.set_next(objects["objects"])
                    break
            objects['objects'] = new
<<<<<<< HEAD
            # if len(times) > 0:
=======
>>>>>>> d78ec629
            if "X-TAXII-Date-Added-First" not in headers:
                headers["X-TAXII-Date-Added-First"] = manifest['objects'][0]['date_added']
            if "X-TAXII-Date-Added-Last" not in headers:
                headers["X-TAXII-Date-Added-Last"] = manifest['objects'][-1]['date_added']

    except Exception as e:
        log.exception(e)
    return headers


def get_and_enforce_limit_versions(api_root, id_, objects):
    """
    Defines TAXII API - Pagination:
    Pagination section (3.5 <link here>`__), and Get Object Versions section (5.8 <link here>`__)

    Args:
        api_root (str): the base URL of the API Root
        id_ (str): the `identifier` of the Collection being requested
        objects (dict): objects being returned for request (may have been filtered by other query parameters)

    Returns:
        headers:
            header values matching objects being sent in server response
        objects:
            Values matching server request, sorted by ascending date_added

    """
    headers = {}
    if request.args.get('limit'):
        if int(request.args['limit']) < current_app.taxii_config["max_page_size"]:
            limit = int(request.args['limit'])
        else:
            limit = current_app.taxii_config["max_page_size"]
    else:
        limit = len(objects["versions"])
    try:
        manifest = current_app.medallion_backend.get_object_manifest(
                api_root, id_, {"match[version]": "all"}, ("id",),
        )
        if manifest:
            manifest['objects'].sort(key=lambda x: x['date_added'])
            new = []
            for man in manifest['objects']:
                for check in objects['versions']:
                    if check == man['version']:
                        new.append(check)
                if len(new) == limit and len(objects["versions"]) != limit:
                    objects['more'] = True
                    headers["X-TAXII-Date-Added-Last"] = man['date_added']
                    break
            objects['versions'] = new
            headers["X-TAXII-Date-Added-First"] = manifest['objects'][0]['date_added']
            if "X-TAXII-Date-Added-Last" not in headers:
                headers["X-TAXII-Date-Added-Last"] = manifest['objects'][-1]['date_added']

    except Exception as e:
        log.exception(e)
    return headers


@mod.route("/<string:api_root>/collections/<string:collection_id>/objects/", methods=["GET", "POST"])
@auth.login_required
def get_or_add_objects(api_root, collection_id):
    """
    Defines TAXII API - Collections:
    Get Objects section (5.4 <link here>`__) and Add Objects section (5.5 <link here>`__)

    Args:
        api_root (str): the base URL of the API Root
        collection_id (str): the `identifier` of the Collection being requested

    Returns:
        resource:
            GET -> An Envelope Resource upon successful requests. Additional information here <link here>`__.
            POST -> An Status Resource upon successful requests. Additional information here <link here>`__.

    """
    # TODO: Check if user has access to read or write objects in collection - right now just check for permissions on the collection.
    request_time = get_timestamp()  # Can't I get this from the request itself?
    if collection_exists(api_root, collection_id):
        if request.method == "GET" and permission_to_read(api_root, collection_id):
            objects = current_app.medallion_backend.get_objects(
                api_root, collection_id, request.args, ("id", "type", "version", "spec_version"),
            )
            if objects:
                headers = get_and_enforce_limit(api_root, collection_id, objects)
                return Response(
                    response=json.dumps(objects),
                    status=200,
                    headers=headers,
                    mimetype=MEDIA_TYPE_TAXII_V21,
                )
            raise ProcessingError("Collection '{}' has no objects available".format(collection_id), 404)
        elif request.method == "POST" and permission_to_write(api_root, collection_id):
            status = current_app.medallion_backend.add_objects(
                api_root, collection_id, request.get_json(force=True), request_time
            )
            return Response(
                response=json.dumps(status),
                status=202,
                mimetype=MEDIA_TYPE_TAXII_V21,
            )


@mod.route("/<string:api_root>/collections/<string:collection_id>/objects/<string:object_id>/", methods=["GET", "DELETE"])
@auth.login_required
def get_or_delete_object(api_root, collection_id, object_id):
    """
    Defines TAXII API - Collections:
    Get Object section (5.6 <link here>`__) and Delete Object section (5.7 <link here>`__)

    Args:
        api_root (str): the base URL of the API Root
        collection_id (str): the `identifier` of the Collection being requested
        object_id (str): the `identifier` of the object being requested

    Returns:
        resource:
            GET -> An Envelope Resource upon successful requests. Additional information here <link here>`__.
            DELETE -> Upon successful request nothing (status code 200).

    """
    # TODO: Check if user has access to read or write objects in collection - right now just check for permissions on the collection.
    if collection_exists(api_root, collection_id):
        if request.method == "GET" and permission_to_read(api_root, collection_id):
            objects = current_app.medallion_backend.get_object(
                api_root, collection_id, object_id, request.args, ("version", "spec_version"),
            )
            if objects:
                headers = get_and_enforce_limit(api_root, collection_id, objects)
                return Response(
                    response=json.dumps(objects),
                    status=200,
                    headers=headers,
                    mimetype=MEDIA_TYPE_TAXII_V21,
                )
            raise ProcessingError("Object '{}' not found".format(object_id), 404)
        elif request.method == "DELETE" and permission_to_read(api_root, collection_id) and \
                permission_to_write(api_root, collection_id):
            current_app.medallion_backend.delete_object(
                api_root, collection_id, object_id, request.args, ("version", "spec_version"),
            )
            return Response(
                status=200,
                mimetype=MEDIA_TYPE_TAXII_V21,
            )


@mod.route("/<string:api_root>/collections/<string:collection_id>/objects/<string:object_id>/versions/", methods=["GET"])
@auth.login_required
def get_object_versions(api_root, collection_id, object_id):
    """
    Defines TAXII API - Collections: Get Object Versions section (5.8) <link here>`__.

    Args:
        api_root (str): the base URL of the API Root
        collection_id (str): the `identifier` of the Collection being requested
        object_id (str): the `identifier` of the object being requested

    Returns:
        versions: A Versions Resource upon successful requests. Additional information here <link here>`__.

    """
    # TODO: Check if user has access to read objects in collection - right now just check for permissions on the collection.

    if collection_exists(api_root, collection_id) and permission_to_read(api_root, collection_id):
        versions = current_app.medallion_backend.get_object_versions(
            api_root, collection_id, object_id, request.args, ("spec_version",),
        )
        headers = get_and_enforce_limit_versions(api_root, collection_id, versions)
        return Response(
            response=json.dumps(versions),
            status=200,
            headers=headers,
            mimetype=MEDIA_TYPE_TAXII_V21,
        )<|MERGE_RESOLUTION|>--- conflicted
+++ resolved
@@ -91,21 +91,14 @@
                             headers["X-TAXII-Date-Added-First"] = man['date_added']
                         new.append(check)
                 if len(new) == limit and len(objects["objects"]) != limit:
-<<<<<<< HEAD
                     # find a better solution than this
                     for n in new:
                         objects["objects"].remove(n)
-=======
->>>>>>> d78ec629
                     objects['more'] = True
                     headers["X-TAXII-Date-Added-Last"] = man['date_added']
                     headers["next"] = current_app.medallion_backend.set_next(objects["objects"])
                     break
             objects['objects'] = new
-<<<<<<< HEAD
-            # if len(times) > 0:
-=======
->>>>>>> d78ec629
             if "X-TAXII-Date-Added-First" not in headers:
                 headers["X-TAXII-Date-Added-First"] = manifest['objects'][0]['date_added']
             if "X-TAXII-Date-Added-Last" not in headers:
