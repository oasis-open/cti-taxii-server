import logging

from flask import Blueprint, Response, current_app, json, request

from . import MEDIA_TYPE_TAXII_V21
from .. import auth
from ..exceptions import ProcessingError
<<<<<<< HEAD
from ..utils.common import format_datetime, get_timestamp
=======
from ..utils.common import find_att, get_timestamp
>>>>>>> e3fbb76b

mod = Blueprint("objects", __name__)

# Module-level logger
log = logging.getLogger(__name__)


def permission_to_read(api_root, collection_id):
    collection_info = current_app.medallion_backend.get_collection(api_root, collection_id)
    if collection_info["can_read"]:
        return True
    raise ProcessingError("Forbidden to read collection '{}'".format(collection_id), 403)


def permission_to_write(api_root, collection_id):
    collection_info = current_app.medallion_backend.get_collection(api_root, collection_id)
    if collection_info["can_write"]:
        return True
    raise ProcessingError("Forbidden to write collection '{}'".format(collection_id), 403)


def collection_exists(api_root, collection_id):
    if current_app.medallion_backend.get_collection(api_root, collection_id):
        return True
    raise ProcessingError("Collection '{}' not found".format(collection_id), 404)


def get_custom_headers(api_root, id_):
    headers = {}
    try:
        manifest = current_app.medallion_backend.get_object_manifest(
            api_root, id_, request.args, ("id",),
        )
        if manifest:
            times = sorted(map(lambda x: x["date_added"], manifest["objects"]))
            if len(times) > 0:
                headers["X-TAXII-Date-Added-First"] = times[0]
                headers["X-TAXII-Date-Added-Last"] = times[-1]
    except Exception as e:
        log.exception(e)
    return headers


def get_and_enforce_limit(api_root, id_, objects):
    """
    Defines TAXII API - Pagination:
    Pagination section (3.5 <link here>`__), Get Object Manifests section (5.3 <link here>`__), and Get Objects section (5.4 <link here>`__)

    Args:
        api_root (str): the base URL of the API Root
        id_ (str): the `identifier` of the Collection being requested
        objects (dict): objects being returned for request (may have been filtered by other query parameters)

    Returns:
        headers:
            header values matching objects being sent in server response
        objects:
            Values matching server request, sorted by ascending date_added

    """
    headers = {}
    if request.args.get('limit'):
        if int(request.args['limit']) < current_app.taxii_config["max_page_size"]:
            limit = int(request.args['limit'])
        else:
            limit = current_app.taxii_config["max_page_size"]
    else:
        limit = len(objects["objects"])
    try:
        manifest = current_app.medallion_backend.get_object_manifest(
                api_root, id_, {"match[version]": "all"}, ("id",),
        )
        if manifest:
            manifest['objects'].sort(key=lambda x: x['date_added'])
            new = []
            for man in manifest['objects']:
                for check in objects['objects']:
                    check_time = find_att(check)
                    man_time = find_att(man)
                    if check['id'] == man['id'] and check_time == man_time:
                        if "X-TAXII-Date-Added-First" not in headers:
                            headers["X-TAXII-Date-Added-First"] = man['date_added']
                        new.append(check)
                if len(new) == limit and len(objects["objects"]) != limit:
                    objects['more'] = True
                    headers["X-TAXII-Date-Added-Last"] = man['date_added']
                    break
            objects['objects'] = new
            if "X-TAXII-Date-Added-First" not in headers:
                headers["X-TAXII-Date-Added-First"] = manifest['objects'][0]['date_added']
            if "X-TAXII-Date-Added-Last" not in headers:
                headers["X-TAXII-Date-Added-Last"] = manifest['objects'][-1]['date_added']

    except Exception as e:
        log.exception(e)
    return headers


def get_and_enforce_limit_versions(api_root, id_, objects):
    """
    Defines TAXII API - Pagination:
    Pagination section (3.5 <link here>`__), and Get Object Versions section (5.8 <link here>`__)

    Args:
        api_root (str): the base URL of the API Root
        id_ (str): the `identifier` of the Collection being requested
        objects (dict): objects being returned for request (may have been filtered by other query parameters)

    Returns:
        headers:
            header values matching objects being sent in server response
        objects:
            Values matching server request, sorted by ascending date_added

    """
    headers = {}
    if request.args.get('limit'):
        if int(request.args['limit']) < current_app.taxii_config["max_page_size"]:
            limit = int(request.args['limit'])
        else:
            limit = current_app.taxii_config["max_page_size"]
    else:
        limit = len(objects["versions"])
    try:
        manifest = current_app.medallion_backend.get_object_manifest(
                api_root, id_, {"match[version]": "all"}, ("id",),
        )
        if manifest:
            manifest['objects'].sort(key=lambda x: x['date_added'])
            new = []
            for man in manifest['objects']:
                for check in objects['versions']:
                    if check == man['version']:
                        new.append(check)
                if len(new) == limit and len(objects["versions"]) != limit:
                    objects['more'] = True
                    headers["X-TAXII-Date-Added-Last"] = man['date_added']
                    break
            objects['versions'] = new
            headers["X-TAXII-Date-Added-First"] = manifest['objects'][0]['date_added']
            if "X-TAXII-Date-Added-Last" not in headers:
                headers["X-TAXII-Date-Added-Last"] = manifest['objects'][-1]['date_added']

    except Exception as e:
        log.exception(e)
    return headers


@mod.route("/<string:api_root>/collections/<string:collection_id>/objects/", methods=["GET", "POST"])
@auth.login_required
def get_or_add_objects(api_root, collection_id):
    """
    Defines TAXII API - Collections:
    Get Objects section (5.4 <link here>`__) and Add Objects section (5.5 <link here>`__)

    Args:
        api_root (str): the base URL of the API Root
        collection_id (str): the `identifier` of the Collection being requested

    Returns:
        resource:
            GET -> An Envelope Resource upon successful requests. Additional information here <link here>`__.
            POST -> An Status Resource upon successful requests. Additional information here <link here>`__.

    """
    # TODO: Check if user has access to read or write objects in collection - right now just check for permissions on the collection.
    request_time = format_datetime(get_timestamp())  # Can't I get this from the request itself?
    if collection_exists(api_root, collection_id):
        if request.method == "GET" and permission_to_read(api_root, collection_id):
            objects = current_app.medallion_backend.get_objects(
                api_root, collection_id, request.args, ("id", "type", "version", "spec_version"),
            )
            if objects:
                headers = get_and_enforce_limit(api_root, collection_id, objects)
                return Response(
                    response=json.dumps(objects),
                    status=200,
                    headers=headers,
                    mimetype=MEDIA_TYPE_TAXII_V21,
                )
            raise ProcessingError("Collection '{}' has no objects available".format(collection_id), 404)
        elif request.method == "POST" and permission_to_write(api_root, collection_id):
            status = current_app.medallion_backend.add_objects(
                api_root, collection_id, request.get_json(force=True), request_time
            )
            return Response(
                response=json.dumps(status),
                status=202,
                mimetype=MEDIA_TYPE_TAXII_V21,
            )


@mod.route("/<string:api_root>/collections/<string:collection_id>/objects/<string:object_id>/", methods=["GET", "DELETE"])
@auth.login_required
def get_or_delete_object(api_root, collection_id, object_id):
    """
    Defines TAXII API - Collections:
    Get Object section (5.6 <link here>`__) and Delete Object section (5.7 <link here>`__)

    Args:
        api_root (str): the base URL of the API Root
        collection_id (str): the `identifier` of the Collection being requested
        object_id (str): the `identifier` of the object being requested

    Returns:
        resource:
            GET -> An Envelope Resource upon successful requests. Additional information here <link here>`__.
            DELETE -> Upon successful request nothing (status code 200).

    """
    # TODO: Check if user has access to read or write objects in collection - right now just check for permissions on the collection.
    if collection_exists(api_root, collection_id):
        if request.method == "GET" and permission_to_read(api_root, collection_id):
            objects = current_app.medallion_backend.get_object(
                api_root, collection_id, object_id, request.args, ("version", "spec_version"),
            )
            if objects:
                headers = get_and_enforce_limit(api_root, collection_id, objects)
                return Response(
                    response=json.dumps(objects),
                    status=200,
                    headers=headers,
                    mimetype=MEDIA_TYPE_TAXII_V21,
                )
            raise ProcessingError("Object '{}' not found".format(object_id), 404)
        elif request.method == "DELETE" and permission_to_read(api_root, collection_id) and \
                permission_to_write(api_root, collection_id):
            current_app.medallion_backend.delete_object(
                api_root, collection_id, object_id, request.args, ("version", "spec_version"),
            )
            return Response(
                status=200,
                mimetype=MEDIA_TYPE_TAXII_V21,
            )


@mod.route("/<string:api_root>/collections/<string:collection_id>/objects/<string:object_id>/versions/", methods=["GET"])
@auth.login_required
def get_object_versions(api_root, collection_id, object_id):
    """
    Defines TAXII API - Collections: Get Object Versions section (5.8) <link here>`__.

    Args:
        api_root (str): the base URL of the API Root
        collection_id (str): the `identifier` of the Collection being requested
        object_id (str): the `identifier` of the object being requested

    Returns:
        versions: A Versions Resource upon successful requests. Additional information here <link here>`__.

    """
    # TODO: Check if user has access to read objects in collection - right now just check for permissions on the collection.

    if collection_exists(api_root, collection_id) and permission_to_read(api_root, collection_id):
        versions = current_app.medallion_backend.get_object_versions(
            api_root, collection_id, object_id, request.args, ("spec_version",),
        )
        headers = get_and_enforce_limit_versions(api_root, collection_id, versions)
        return Response(
            response=json.dumps(versions),
            status=200,
            headers=headers,
            mimetype=MEDIA_TYPE_TAXII_V21,
        )<|MERGE_RESOLUTION|>--- conflicted
+++ resolved
@@ -5,11 +5,7 @@
 from . import MEDIA_TYPE_TAXII_V21
 from .. import auth
 from ..exceptions import ProcessingError
-<<<<<<< HEAD
 from ..utils.common import format_datetime, get_timestamp
-=======
-from ..utils.common import find_att, get_timestamp
->>>>>>> e3fbb76b
 
 mod = Blueprint("objects", __name__)
 
@@ -53,111 +49,6 @@
     return headers
 
 
-def get_and_enforce_limit(api_root, id_, objects):
-    """
-    Defines TAXII API - Pagination:
-    Pagination section (3.5 <link here>`__), Get Object Manifests section (5.3 <link here>`__), and Get Objects section (5.4 <link here>`__)
-
-    Args:
-        api_root (str): the base URL of the API Root
-        id_ (str): the `identifier` of the Collection being requested
-        objects (dict): objects being returned for request (may have been filtered by other query parameters)
-
-    Returns:
-        headers:
-            header values matching objects being sent in server response
-        objects:
-            Values matching server request, sorted by ascending date_added
-
-    """
-    headers = {}
-    if request.args.get('limit'):
-        if int(request.args['limit']) < current_app.taxii_config["max_page_size"]:
-            limit = int(request.args['limit'])
-        else:
-            limit = current_app.taxii_config["max_page_size"]
-    else:
-        limit = len(objects["objects"])
-    try:
-        manifest = current_app.medallion_backend.get_object_manifest(
-                api_root, id_, {"match[version]": "all"}, ("id",),
-        )
-        if manifest:
-            manifest['objects'].sort(key=lambda x: x['date_added'])
-            new = []
-            for man in manifest['objects']:
-                for check in objects['objects']:
-                    check_time = find_att(check)
-                    man_time = find_att(man)
-                    if check['id'] == man['id'] and check_time == man_time:
-                        if "X-TAXII-Date-Added-First" not in headers:
-                            headers["X-TAXII-Date-Added-First"] = man['date_added']
-                        new.append(check)
-                if len(new) == limit and len(objects["objects"]) != limit:
-                    objects['more'] = True
-                    headers["X-TAXII-Date-Added-Last"] = man['date_added']
-                    break
-            objects['objects'] = new
-            if "X-TAXII-Date-Added-First" not in headers:
-                headers["X-TAXII-Date-Added-First"] = manifest['objects'][0]['date_added']
-            if "X-TAXII-Date-Added-Last" not in headers:
-                headers["X-TAXII-Date-Added-Last"] = manifest['objects'][-1]['date_added']
-
-    except Exception as e:
-        log.exception(e)
-    return headers
-
-
-def get_and_enforce_limit_versions(api_root, id_, objects):
-    """
-    Defines TAXII API - Pagination:
-    Pagination section (3.5 <link here>`__), and Get Object Versions section (5.8 <link here>`__)
-
-    Args:
-        api_root (str): the base URL of the API Root
-        id_ (str): the `identifier` of the Collection being requested
-        objects (dict): objects being returned for request (may have been filtered by other query parameters)
-
-    Returns:
-        headers:
-            header values matching objects being sent in server response
-        objects:
-            Values matching server request, sorted by ascending date_added
-
-    """
-    headers = {}
-    if request.args.get('limit'):
-        if int(request.args['limit']) < current_app.taxii_config["max_page_size"]:
-            limit = int(request.args['limit'])
-        else:
-            limit = current_app.taxii_config["max_page_size"]
-    else:
-        limit = len(objects["versions"])
-    try:
-        manifest = current_app.medallion_backend.get_object_manifest(
-                api_root, id_, {"match[version]": "all"}, ("id",),
-        )
-        if manifest:
-            manifest['objects'].sort(key=lambda x: x['date_added'])
-            new = []
-            for man in manifest['objects']:
-                for check in objects['versions']:
-                    if check == man['version']:
-                        new.append(check)
-                if len(new) == limit and len(objects["versions"]) != limit:
-                    objects['more'] = True
-                    headers["X-TAXII-Date-Added-Last"] = man['date_added']
-                    break
-            objects['versions'] = new
-            headers["X-TAXII-Date-Added-First"] = manifest['objects'][0]['date_added']
-            if "X-TAXII-Date-Added-Last" not in headers:
-                headers["X-TAXII-Date-Added-Last"] = manifest['objects'][-1]['date_added']
-
-    except Exception as e:
-        log.exception(e)
-    return headers
-
-
 @mod.route("/<string:api_root>/collections/<string:collection_id>/objects/", methods=["GET", "POST"])
 @auth.login_required
 def get_or_add_objects(api_root, collection_id):
@@ -183,7 +74,7 @@
                 api_root, collection_id, request.args, ("id", "type", "version", "spec_version"),
             )
             if objects:
-                headers = get_and_enforce_limit(api_root, collection_id, objects)
+                headers = get_custom_headers(api_root, collection_id)
                 return Response(
                     response=json.dumps(objects),
                     status=200,
@@ -221,13 +112,14 @@
 
     """
     # TODO: Check if user has access to read or write objects in collection - right now just check for permissions on the collection.
+
     if collection_exists(api_root, collection_id):
         if request.method == "GET" and permission_to_read(api_root, collection_id):
             objects = current_app.medallion_backend.get_object(
                 api_root, collection_id, object_id, request.args, ("version", "spec_version"),
             )
             if objects:
-                headers = get_and_enforce_limit(api_root, collection_id, objects)
+                headers = get_custom_headers(api_root, collection_id)
                 return Response(
                     response=json.dumps(objects),
                     status=200,
@@ -267,7 +159,7 @@
         versions = current_app.medallion_backend.get_object_versions(
             api_root, collection_id, object_id, request.args, ("spec_version",),
         )
-        headers = get_and_enforce_limit_versions(api_root, collection_id, versions)
+        headers = get_custom_headers(api_root, collection_id)
         return Response(
             response=json.dumps(versions),
             status=200,
