import codecs
import copy
import json
import logging
<<<<<<< HEAD

from ...exceptions import ProcessingError
from ...filters.basic_filter import BasicFilter
from ...utils.common import (create_bundle, datetime_to_string,
                             determine_spec_version, determine_version,
                             generate_status, iterpath)
from .base import Backend
=======
import os
import re

from medallion.backends.taxii.base import Backend
from medallion.exceptions import ProcessingError
from medallion.filters.basic_filter import BasicFilter
from medallion.utils.common import (create_bundle, determine_spec_version,
                                    determine_version, format_datetime,
                                    generate_status, iterpath)
>>>>>>> a737abb1

# Module-level logger
log = logging.getLogger(__name__)


class MemoryBackend(Backend):

    # access control is handled at the views level

    def __init__(self, **kwargs):
        filename = kwargs.get("filename")
        self.data = {}
        self.save_status = kwargs.get("save_status", False)
        self.save_resources = kwargs.get("save_resources", False)
        self.path = kwargs.get("path")
        self.load_from_path = kwargs.get("load_from_path", False)
        if filename and self.load_from_path:
            raise RuntimeError("Currently is not possible to load from various sources simultaneously.")
        if filename:
            self.load_data_from_file(filename)
        if self.path and self.load_from_path:
            self._init_discovery()

    def _init_discovery(self):
        if not self.path:
            raise ProcessingError('path was not specified in the config file', 400)

        if os.path.isdir(self.path) is False:
            raise ProcessingError("directory '{}' was not found".format(self.path), 500)

        discovery_path = os.path.join(self.path, "discovery.json")
        self.data["/discovery"] = self._load_file(discovery_path)

        for dirpath, dirnames, filenames in os.walk(self.path):
            for dirname in dirnames:
                filename = dirname + ".json"
                file_path = os.path.join(dirpath, dirname, filename)
                if os.path.isfile(file_path):
                    self.data[dirname] = {}
                    self.data[dirname]["information"] = self._load_file(file_path)
                    self.data[dirname]["collections"] = []
                    self.data[dirname]["status"] = []
                    self._init_collections(dirname, os.path.join(dirpath, dirname))
            break

    def _init_collections(self, api_root, apiroot_path):
        for dirpath, dirnames, filenames in os.walk(apiroot_path):
            for dirname in dirnames:
                filename = dirname + ".json"
                file_path = os.path.join(dirpath, dirname, filename)

                if os.path.isfile(file_path):
                    collection = self._load_file(file_path)
                    collection["manifest"] = []
                    collection["objects"] = []

                    self.data[api_root]["collections"].append(collection)
                    self._init_resource(collection, os.path.join(dirpath, dirname), "objects")
                    self._init_resource(collection, os.path.join(dirpath, dirname), "manifest")

                if dirname == "status":
                    self._init_status(api_root, os.path.join(dirpath, "status"))
            break

    def _init_resource(self, collection, collection_path, resource):
        collection_path = os.path.join(collection_path, resource)

        for dirpath, dirnames, filenames in os.walk(collection_path):
            for filename in filenames:
                file_path = os.path.join(dirpath, filename)

                if os.path.isfile(file_path):
                    loaded_obj = self._load_file(file_path)
                    collection[resource].append(loaded_obj)

    def _init_status(self, api_root, status_path):
        for dirpath, dirnames, filenames in os.walk(status_path):
            for filename in filenames:
                file_path = os.path.join(dirpath, filename)
                self.data[api_root]["status"].append(self._load_file(file_path))

    @staticmethod
    def _timestamp2filename(timestamp):
        """Takes timestamp string and removes some characters for normalized name"""
        ts = re.sub(r"[-T:\.Z ]", "", timestamp)
        return ts

    @staticmethod
    def _save_file(obj, filename, *paths):
        final_path = os.path.join(*paths)
        if os.path.isdir(final_path) is False:
            os.makedirs(final_path)
        with codecs.open(os.path.join(final_path, filename), mode="w", encoding="utf8") as infile:
            json.dump(obj, infile, ensure_ascii=False, separators=(",", ":"))

    @staticmethod
    def _load_file(*paths):
        final_path = os.path.join(*paths)
        with codecs.open(final_path, mode="r", encoding="utf8") as infile:
            return json.load(infile)

    def load_data_from_file(self, filename):
        with codecs.open(filename, mode="r", encoding="utf8") as infile:
            self.data = json.load(infile)

    def save_data_to_file(self, filename, **kwargs):
        """The kwargs are passed to ``json.dump()`` if provided."""
        with codecs.open(filename, mode="w", encoding="utf8") as outfile:
            json.dump(self.data, outfile, **kwargs)

    def _get(self, key):
        for ancestors, item in iterpath(self.data):
            if key in ancestors:
                return item

    def _update_manifest(self, new_obj, api_root, collection_id, request_time):
        api_info = self._get(api_root)
        collections = api_info.get("collections", [])
        media_type_fmt = "application/vnd.oasis.stix+json; version={}"
        media_type = media_type_fmt.format(determine_spec_version(new_obj))
        version = determine_version(new_obj, request_time)
<<<<<<< HEAD
=======

        obj_type, obj_id = new_obj["id"].split("--")
        json_name = self._timestamp2filename(version) + ".json"
>>>>>>> a737abb1

        for collection in collections:
            if collection_id == collection["id"]:
                if "manifest" not in collection:
                    collection["manifest"] = []
                for entry in collection["manifest"]:
                    if new_obj["id"] == entry["id"]:
                        if "modified" in new_obj:
                            entry["versions"].append(version)
                            entry["versions"] = sorted(entry["versions"], reverse=True)
                        # If the new_obj is there, and it has no modified
                        # property, then it is immutable, and there is nothing
                        # to do.
                        break
                else:
<<<<<<< HEAD
                    collection["manifest"].append(
                        {
                            "id": new_obj["id"],
                            "date_added": datetime_to_string(request_time),
                            "versions": [version],
                            "media_types": [media_type],
                        },
                    )
=======
                    entry = {
                        "id": new_obj["id"],
                        "date_added": format_datetime(request_time),
                        "versions": [version],
                        "media_types": [media_type],
                    }
                    collection["manifest"].append(entry)
                    if self.save_resources:
                        self._save_file(entry, json_name, self.path, api_root, collection_id, "manifest", obj_type, obj_id)
                if self.save_resources:
                    self._save_file(new_obj, json_name, self.path, api_root, collection_id, "objects", obj_type, obj_id)
>>>>>>> a737abb1

                # if the media type is new, attach it to the collection
                if media_type not in collection["media_types"]:
                    collection["media_types"].append(media_type)
<<<<<<< HEAD
=======
                    collection_cp = copy.deepcopy(collection)
                    collection_cp.pop("manifest", None)
                    collection_cp.pop("modified", None)
                    collection_cp.pop("objects", None)

                    json_name = collection["id"] + ".json"
                    if self.save_resources:
                        self._save_file(collection_cp, json_name, self.path, api_root, collection_id)
>>>>>>> a737abb1

                # quit once you have found the collection that needed updating
                break

    def server_discovery(self):
        if "/discovery" in self.data:
            return self._get("/discovery")

    def get_collections(self, api_root, start_index, end_index):
        if api_root not in self.data:
            return None, None  # must return None so 404 is raised

        api_info = self._get(api_root)
        collections = copy.deepcopy(api_info.get("collections", []))
        count = len(collections)

        collections = collections[start_index:end_index]
        # Remove data that is not part of the response.
        for collection in collections:
            collection.pop("manifest", None)
            collection.pop("objects", None)
        return count, collections

    def get_collection(self, api_root, collection_id):
        if api_root in self.data:
            api_info = self._get(api_root)
            collections = copy.deepcopy(api_info.get("collections", []))

            for collection in collections:
                if collection_id == collection["id"]:
                    collection.pop("manifest", None)
                    collection.pop("objects", None)
                    return collection

    def get_object_manifest(self, api_root, collection_id, filter_args, allowed_filters, start_index, end_index):
        if api_root in self.data:
            api_info = self._get(api_root)
            collections = api_info.get("collections", [])

            for collection in collections:
                if collection_id == collection["id"]:
                    full_filter = BasicFilter(filter_args)
                    manifest = full_filter.process_filter(
                        collection.get("manifest", []),
                        allowed_filters,
                        None,
                    )

                    count = len(manifest)
                    result = manifest[start_index:end_index]
                    return count, result

    def get_api_root_information(self, api_root):
        if api_root in self.data:
            api_info = self._get(api_root)

            if "information" in api_info:
                return api_info["information"]

    def get_status(self, api_root, status_id):
        if api_root in self.data:
            api_info = self._get(api_root)

            for status in api_info.get("status", []):
                if status_id == status["id"]:
                    return status

    def get_objects(self, api_root, collection_id, filter_args, allowed_filters, start_index, end_index):
        if api_root in self.data:
            api_info = self._get(api_root)
            collections = api_info.get("collections", [])
            objs = []

            for collection in collections:
                if collection_id == collection["id"]:
                    full_filter = BasicFilter(filter_args)
                    objs = full_filter.process_filter(
                        collection.get("objects", []),
                        allowed_filters,
                        collection.get("manifest", []),
                    )
                    break

            count = len(objs)
            result = objs[start_index:end_index]
            return count, create_bundle(result)

    def add_objects(self, api_root, collection_id, objs, request_time):
        if api_root in self.data:
            api_info = self._get(api_root)
            collections = api_info.get("collections", [])
            failed = 0
            succeeded = 0
            pending = 0
            successes = []
            failures = []

            for collection in collections:
                if collection_id == collection["id"]:
                    if "objects" not in collection:
                        collection["objects"] = []
                    try:
                        for new_obj in objs["objects"]:
                            id_and_version_already_present = False
                            for obj in collection["objects"]:
                                if new_obj["id"] == obj["id"]:
                                    if "modified" in new_obj:
                                        if new_obj["modified"] == obj["modified"]:
                                            id_and_version_already_present = True
                                            break
                                    else:
                                        # There is no modified field, so this object is immutable
                                        id_and_version_already_present = True
<<<<<<< HEAD
                                        break
=======
                                    break
>>>>>>> a737abb1
                            if id_and_version_already_present is False:
                                collection["objects"].append(new_obj)
                                self._update_manifest(new_obj, api_root, collection["id"], request_time)
                                successes.append(new_obj["id"])
                                succeeded += 1
                            else:
                                failures.append({
                                    "id": new_obj["id"],
                                    "message": "Unable to process object because identical version exist."
                                })
                                failed += 1
                    except Exception as e:
                        log.exception(e)
                        raise ProcessingError("While processing supplied content, an error occurred", 422, e)

            status = generate_status(
<<<<<<< HEAD
                datetime_to_string(request_time), "complete", succeeded,
=======
                format_datetime(request_time), "complete", succeeded,
>>>>>>> a737abb1
                failed, pending, successes_ids=successes,
                failures=failures,
            )
            api_info["status"].append(status)
            if self.save_status:
                self._save_file(status, status["id"] + ".json", self.path, api_root, "status")
            return status

    def get_object(self, api_root, collection_id, object_id, filter_args, allowed_filters):
        if api_root in self.data:
            api_info = self._get(api_root)
            collections = api_info.get("collections", [])

            objs = []
            manifests = []
            for collection in collections:
                if collection_id == collection["id"]:
                    for obj in collection.get("objects", []):
                        if object_id == obj["id"]:
                            objs.append(obj)
                    manifests = collection.get("manifest", [])
                    break

            full_filter = BasicFilter(filter_args)
            objs = full_filter.process_filter(
                objs,
                allowed_filters,
                manifests
            )
            return create_bundle(objs)<|MERGE_RESOLUTION|>--- conflicted
+++ resolved
@@ -2,7 +2,8 @@
 import copy
 import json
 import logging
-<<<<<<< HEAD
+import os
+import re
 
 from ...exceptions import ProcessingError
 from ...filters.basic_filter import BasicFilter
@@ -10,17 +11,6 @@
                              determine_spec_version, determine_version,
                              generate_status, iterpath)
 from .base import Backend
-=======
-import os
-import re
-
-from medallion.backends.taxii.base import Backend
-from medallion.exceptions import ProcessingError
-from medallion.filters.basic_filter import BasicFilter
-from medallion.utils.common import (create_bundle, determine_spec_version,
-                                    determine_version, format_datetime,
-                                    generate_status, iterpath)
->>>>>>> a737abb1
 
 # Module-level logger
 log = logging.getLogger(__name__)
@@ -142,12 +132,9 @@
         media_type_fmt = "application/vnd.oasis.stix+json; version={}"
         media_type = media_type_fmt.format(determine_spec_version(new_obj))
         version = determine_version(new_obj, request_time)
-<<<<<<< HEAD
-=======
 
         obj_type, obj_id = new_obj["id"].split("--")
         json_name = self._timestamp2filename(version) + ".json"
->>>>>>> a737abb1
 
         for collection in collections:
             if collection_id == collection["id"]:
@@ -163,19 +150,9 @@
                         # to do.
                         break
                 else:
-<<<<<<< HEAD
-                    collection["manifest"].append(
-                        {
-                            "id": new_obj["id"],
-                            "date_added": datetime_to_string(request_time),
-                            "versions": [version],
-                            "media_types": [media_type],
-                        },
-                    )
-=======
                     entry = {
                         "id": new_obj["id"],
-                        "date_added": format_datetime(request_time),
+                        "date_added": datetime_to_string(request_time),
                         "versions": [version],
                         "media_types": [media_type],
                     }
@@ -184,13 +161,10 @@
                         self._save_file(entry, json_name, self.path, api_root, collection_id, "manifest", obj_type, obj_id)
                 if self.save_resources:
                     self._save_file(new_obj, json_name, self.path, api_root, collection_id, "objects", obj_type, obj_id)
->>>>>>> a737abb1
 
                 # if the media type is new, attach it to the collection
                 if media_type not in collection["media_types"]:
                     collection["media_types"].append(media_type)
-<<<<<<< HEAD
-=======
                     collection_cp = copy.deepcopy(collection)
                     collection_cp.pop("manifest", None)
                     collection_cp.pop("modified", None)
@@ -199,7 +173,6 @@
                     json_name = collection["id"] + ".json"
                     if self.save_resources:
                         self._save_file(collection_cp, json_name, self.path, api_root, collection_id)
->>>>>>> a737abb1
 
                 # quit once you have found the collection that needed updating
                 break
@@ -313,11 +286,7 @@
                                     else:
                                         # There is no modified field, so this object is immutable
                                         id_and_version_already_present = True
-<<<<<<< HEAD
                                         break
-=======
-                                    break
->>>>>>> a737abb1
                             if id_and_version_already_present is False:
                                 collection["objects"].append(new_obj)
                                 self._update_manifest(new_obj, api_root, collection["id"], request_time)
@@ -334,11 +303,7 @@
                         raise ProcessingError("While processing supplied content, an error occurred", 422, e)
 
             status = generate_status(
-<<<<<<< HEAD
                 datetime_to_string(request_time), "complete", succeeded,
-=======
-                format_datetime(request_time), "complete", succeeded,
->>>>>>> a737abb1
                 failed, pending, successes_ids=successes,
                 failures=failures,
             )
