import copy
import json

from ..exceptions import ProcessingError
from ..filters.basic_filter import BasicFilter
<<<<<<< HEAD
from ..utils.common import (create_resource, determine_version,
                            format_datetime, generate_status,
                            generate_status_details, iterpath)
=======
from ..utils.common import create_resource, determine_version, format_datetime, generate_status, generate_status_details, iterpath
>>>>>>> fb6f6cfc
from .base import Backend


class MemoryBackend(Backend):

    # access control is handled at the views level

    def __init__(self, filename=None, **kwargs):
        if filename:
            self.load_data_from_file(filename)
        else:
            self.data = {}

    def load_data_from_file(self, filename):
        with open(filename, "r") as infile:
            self.data = json.load(infile)

    def save_data_to_file(self, filename, **kwargs):
        """The kwargs are passed to ``json.dump()`` if provided."""
        with open(filename, "w") as outfile:
            json.dump(self.data, outfile, **kwargs)

    def _get(self, key):
        for ancestors, item in iterpath(self.data):
            if key in ancestors:
                return item

    def server_discovery(self):
        return self._get("/discovery")

    def _update_manifest(self, new_obj, api_root, collection_id, request_time):
        api_info = self._get(api_root)
        collections = api_info.get("collections", [])
<<<<<<< HEAD
        media_type_fmt = "application/taxii+json; version={}"
=======
        media_type_fmt = "application/vnd.oasis.stix+json; version={}"
>>>>>>> fb6f6cfc

        for collection in collections:
            if "id" in collection and collection_id == collection["id"]:
                version = determine_version(new_obj, request_time)
                request_time = format_datetime(request_time)
<<<<<<< HEAD
                media_type = media_type_fmt.format(new_obj.get("spec_version", "2.1"))
=======
                media_type = media_type_fmt.format(new_obj.get("spec_version", "2.0"))
>>>>>>> fb6f6cfc

                # version is a single value now, therefore a new manifest is always created
                collection["manifest"].append(
                    {
                        "id": new_obj["id"],
                        "date_added": request_time,
                        "version": version,
                        "media_type": media_type,
                    },
                )
                # quit once you have found the collection that needed updating
                break

    def get_collections(self, api_root):
        if api_root not in self.data:
            return None  # must return None so 404 is raised

        api_info = self._get(api_root)
        collections = copy.deepcopy(api_info.get("collections", []))

        # Remove data that is not part of the response.
        for collection in collections:
            collection.pop("manifest", None)
            collection.pop("responses", None)
            collection.pop("objects", None)
        return create_resource("collections", collections)

    def get_collection(self, api_root, collection_id):
        if api_root not in self.data:
            return None  # must return None so 404 is raised

        api_info = self._get(api_root)
        collections = copy.deepcopy(api_info.get("collections", []))

        for collection in collections:
            if "id" in collection and collection_id == collection["id"]:
                collection.pop("manifest", None)
                collection.pop("responses", None)
                collection.pop("objects", None)
                return collection

    def get_object_manifest(self, api_root, collection_id, filter_args, allowed_filters):
        if api_root in self.data:
            api_info = self._get(api_root)
            collections = api_info.get("collections", [])

            for collection in collections:
                if "id" in collection and collection_id == collection["id"]:
                    manifest = collection.get("manifest", [])
                    if filter_args:
                        full_filter = BasicFilter(filter_args)
                        manifest = full_filter.process_filter(
                            manifest,
                            allowed_filters,
                            None,
                        )
                    return create_resource("objects", manifest)

    def get_api_root_information(self, api_root):
        if api_root in self.data:
            api_info = self._get(api_root)

            if "information" in api_info:
                return api_info["information"]

    def get_status(self, api_root, status_id):
        if api_root in self.data:
            api_info = self._get(api_root)

            for status in api_info.get("status", []):
                if status_id == status["id"]:
                    return status

    def get_objects(self, api_root, collection_id, filter_args, allowed_filters):
        if api_root in self.data:
            api_info = self._get(api_root)
            collections = api_info.get("collections", [])

            objs = []
            for collection in collections:
                if "id" in collection and collection_id == collection["id"]:

                    if filter_args:
                        full_filter = BasicFilter(filter_args)
                        objs.extend(
                            full_filter.process_filter(
                                collection.get("objects", []),
                                allowed_filters,
                                collection.get("manifest", []),
                            ),
                        )
                    else:
                        objs.extend(collection.get("objects", []))

            return create_resource("objects", objs)

    def add_objects(self, api_root, collection_id, objs, request_time):
        if api_root in self.data:
            api_info = self._get(api_root)
            collections = api_info.get("collections", [])
            failed = 0
            succeeded = 0
            pending = 0
            successes = []
            failures = []

            for collection in collections:
                if "id" in collection and collection_id == collection["id"]:
                    if "objects" not in collection:
                        collection["objects"] = []
                    try:
                        for new_obj in objs["objects"]:
                            id_and_version_already_present = False
                            for obj in collection["objects"]:
                                id_and_version_already_present = False

                                if new_obj["id"] == obj["id"]:
                                    if "modified" in new_obj:
                                        if new_obj["modified"] == obj["modified"]:
                                            id_and_version_already_present = True
                                    else:
                                        # There is no modified field, so this object is immutable
                                        id_and_version_already_present = True
                            if not id_and_version_already_present:
                                collection["objects"].append(new_obj)
                                self._update_manifest(new_obj, api_root, collection["id"], request_time)
                                status_details = generate_status_details(
                                    new_obj["id"], determine_version(new_obj, request_time)
                                )
                                successes.append(status_details)
                                succeeded += 1
                            else:
                                status_details = generate_status_details(
                                    new_obj["id"], determine_version(new_obj, request_time),
                                    message="Unable to process object",
                                )
                                failures.append(status_details)
                                failed += 1
                    except Exception as e:
                        raise ProcessingError("While processing supplied content, an error occurred", 422, e)

            status = generate_status(
<<<<<<< HEAD
                format_datetime(request_time), "complete", succeeded,
=======
                request_time, "complete", succeeded,
>>>>>>> fb6f6cfc
                failed, pending, successes=successes,
                failures=failures,
            )
            api_info["status"].append(status)
            return status

    def get_object(self, api_root, collection_id, object_id, filter_args, allowed_filters):
        if api_root in self.data:
            api_info = self._get(api_root)
            collections = api_info.get("collections", [])

            objs = []
            for collection in collections:
                if "id" in collection and collection_id == collection["id"]:
                    for obj in collection.get("objects", []):
                        if object_id == obj["id"]:
                            objs.append(obj)
                if filter_args:
                    full_filter = BasicFilter(filter_args)
                    objs = full_filter.process_filter(
                        objs,
                        allowed_filters,
                        collection.get("manifest", []),
                    )
            return create_resource("objects", objs)

    def get_object_versions(self, api_root, collection_id, object_id, filter_args, allowed_filters):
        if api_root in self.data:
            api_info = self._get(api_root)
            collections = api_info.get("collections", [])

            objs = []
            for collection in collections:
                if "id" in collection and collection_id == collection["id"]:
                    all_manifests = collection.get("manifest", [])
                    for manifest in all_manifests:
                        if object_id == manifest["id"]:
                            objs.append(manifest)
                    if filter_args:
                        full_filter = BasicFilter(filter_args)
                        objs = full_filter.process_filter(
                            objs,
                            allowed_filters,
                            None,
                        )
                    objs = sorted(map(lambda x: x["version"], objs), reverse=True)
                    return create_resource("versions", objs)<|MERGE_RESOLUTION|>--- conflicted
+++ resolved
@@ -3,13 +3,7 @@
 
 from ..exceptions import ProcessingError
 from ..filters.basic_filter import BasicFilter
-<<<<<<< HEAD
-from ..utils.common import (create_resource, determine_version,
-                            format_datetime, generate_status,
-                            generate_status_details, iterpath)
-=======
 from ..utils.common import create_resource, determine_version, format_datetime, generate_status, generate_status_details, iterpath
->>>>>>> fb6f6cfc
 from .base import Backend
 
 
@@ -43,22 +37,12 @@
     def _update_manifest(self, new_obj, api_root, collection_id, request_time):
         api_info = self._get(api_root)
         collections = api_info.get("collections", [])
-<<<<<<< HEAD
         media_type_fmt = "application/taxii+json; version={}"
-=======
-        media_type_fmt = "application/vnd.oasis.stix+json; version={}"
->>>>>>> fb6f6cfc
-
         for collection in collections:
             if "id" in collection and collection_id == collection["id"]:
                 version = determine_version(new_obj, request_time)
                 request_time = format_datetime(request_time)
-<<<<<<< HEAD
                 media_type = media_type_fmt.format(new_obj.get("spec_version", "2.1"))
-=======
-                media_type = media_type_fmt.format(new_obj.get("spec_version", "2.0"))
->>>>>>> fb6f6cfc
-
                 # version is a single value now, therefore a new manifest is always created
                 collection["manifest"].append(
                     {
@@ -200,11 +184,7 @@
                         raise ProcessingError("While processing supplied content, an error occurred", 422, e)
 
             status = generate_status(
-<<<<<<< HEAD
                 format_datetime(request_time), "complete", succeeded,
-=======
-                request_time, "complete", succeeded,
->>>>>>> fb6f6cfc
                 failed, pending, successes=successes,
                 failures=failures,
             )
