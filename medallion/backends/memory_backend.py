import copy
import json

from ..exceptions import ProcessingError
from ..filters.basic_filter import BasicFilter
from ..utils.common import (create_resource, determine_version,
<<<<<<< HEAD
                            format_datetime_micro, generate_status,
=======
                            format_datetime, generate_status,
>>>>>>> 14a29852
                            generate_status_details, iterpath)
from .base import Backend


class MemoryBackend(Backend):

    # access control is handled at the views level

    def __init__(self, **kwargs):
        if kwargs.get("filename"):
            self.load_data_from_file(kwargs.get("filename"))
        else:
            self.data = {}

    def load_data_from_file(self, filename):
        with open(filename, "r") as infile:
            self.data = json.load(infile)

    def save_data_to_file(self, filename, **kwargs):
        """The kwargs are passed to ``json.dump()`` if provided."""
        with open(filename, "w") as outfile:
            json.dump(self.data, outfile, **kwargs)

    def _get(self, key):
        for ancestors, item in iterpath(self.data):
            if key in ancestors:
                return item

    def server_discovery(self):
        return self._get("/discovery")

    def _update_manifest(self, new_obj, api_root, collection_id, request_time):
        api_info = self._get(api_root)
        collections = api_info.get("collections", [])
        media_type_fmt = "application/vnd.oasis.stix+json; version={}"

        for collection in collections:
            if "id" in collection and collection_id == collection["id"]:
                version = determine_version(new_obj, request_time)
<<<<<<< HEAD
                request_time = format_datetime_micro(request_time)
                media_type = media_type_fmt.format(new_obj.get("spec_version", "2.0"))
=======
                request_time = format_datetime(request_time)
                media_type = media_type_fmt.format(new_obj.get("spec_version", "2.1"))
>>>>>>> 14a29852

                # version is a single value now, therefore a new manifest is always created
                collection["manifest"].append(
                    {
                        "id": new_obj["id"],
                        "date_added": request_time,
                        "version": version,
                        "media_type": media_type,
                    },
                )
                # quit once you have found the collection that needed updating
                break

    def get_collections(self, api_root):
        if api_root not in self.data:
            return None  # must return None so 404 is raised

        api_info = self._get(api_root)
        collections = copy.deepcopy(api_info.get("collections", []))

        # Remove data that is not part of the response.
        for collection in collections:
            collection.pop("manifest", None)
            collection.pop("responses", None)
            collection.pop("objects", None)
        return create_resource("collections", collections)

    def get_collection(self, api_root, collection_id):
        if api_root not in self.data:
            return None  # must return None so 404 is raised

        api_info = self._get(api_root)
        collections = copy.deepcopy(api_info.get("collections", []))

        for collection in collections:
            if "id" in collection and collection_id == collection["id"]:
                collection.pop("manifest", None)
                collection.pop("responses", None)
                collection.pop("objects", None)
                return collection

    def get_object_manifest(self, api_root, collection_id, filter_args, allowed_filters):
        if api_root in self.data:
            api_info = self._get(api_root)
            collections = api_info.get("collections", [])

            for collection in collections:
                if "id" in collection and collection_id == collection["id"]:
                    manifest = collection.get("manifest", [])
                    if filter_args:
                        full_filter = BasicFilter(filter_args)
                        manifest = full_filter.process_filter(
                            manifest,
                            allowed_filters,
                            None,
                        )
                    return create_resource("objects", manifest)

    def get_api_root_information(self, api_root):
        if api_root in self.data:
            api_info = self._get(api_root)

            if "information" in api_info:
                return api_info["information"]

    def get_status(self, api_root, status_id):
        if api_root in self.data:
            api_info = self._get(api_root)

            for status in api_info.get("status", []):
                if status_id == status["id"]:
                    return status

    def get_objects(self, api_root, collection_id, filter_args, allowed_filters):
        if api_root in self.data:
            api_info = self._get(api_root)
            collections = api_info.get("collections", [])

            objs = []
            for collection in collections:
                if "id" in collection and collection_id == collection["id"]:

                    if filter_args:
                        full_filter = BasicFilter(filter_args)
                        objs.extend(
                            full_filter.process_filter(
                                collection.get("objects", []),
                                allowed_filters,
                                collection.get("manifest", []),
                            ),
                        )
                    else:
                        objs.extend(collection.get("objects", []))

            return create_resource("objects", objs)

    def add_objects(self, api_root, collection_id, objs, request_time):
        if api_root in self.data:
            api_info = self._get(api_root)
            collections = api_info.get("collections", [])
            failed = 0
            succeeded = 0
            pending = 0
            successes = []
            failures = []

            for collection in collections:
                if "id" in collection and collection_id == collection["id"]:
                    if "objects" not in collection:
                        collection["objects"] = []
                    try:
                        for new_obj in objs["objects"]:
                            id_and_version_already_present = False
                            for obj in collection["objects"]:
                                id_and_version_already_present = False

                                if new_obj["id"] == obj["id"]:
                                    if "modified" in new_obj:
                                        if new_obj["modified"] == obj["modified"]:
                                            id_and_version_already_present = True
                                    else:
                                        # There is no modified field, so this object is immutable
                                        id_and_version_already_present = True
                            if not id_and_version_already_present:
                                collection["objects"].append(new_obj)
                                self._update_manifest(new_obj, api_root, collection["id"], request_time)
                                status_details = generate_status_details(
                                    new_obj["id"], determine_version(new_obj, request_time)
                                )
                                successes.append(status_details)
                                succeeded += 1
                            else:
                                status_details = generate_status_details(
                                    new_obj["id"], determine_version(new_obj, request_time),
                                    message="Unable to process object",
                                )
                                failures.append(status_details)
                                failed += 1
                    except Exception as e:
                        raise ProcessingError("While processing supplied content, an error occurred", 422, e)

            status = generate_status(
<<<<<<< HEAD
                format_datetime_micro(request_time), "complete", succeeded,
=======
                format_datetime(request_time), "complete", succeeded,
>>>>>>> 14a29852
                failed, pending, successes=successes,
                failures=failures,
            )
            api_info["status"].append(status)
            return status

    def get_object(self, api_root, collection_id, object_id, filter_args, allowed_filters):
        if api_root in self.data:
            api_info = self._get(api_root)
            collections = api_info.get("collections", [])

            objs = []
            for collection in collections:
                if "id" in collection and collection_id == collection["id"]:
                    for obj in collection.get("objects", []):
                        if object_id == obj["id"]:
                            objs.append(obj)
                if filter_args:
                    full_filter = BasicFilter(filter_args)
                    objs = full_filter.process_filter(
                        objs,
                        allowed_filters,
                        collection.get("manifest", []),
                    )
            return create_resource("objects", objs)

    def get_object_versions(self, api_root, collection_id, object_id, filter_args, allowed_filters):
        if api_root in self.data:
            api_info = self._get(api_root)
            collections = api_info.get("collections", [])

            objs = []
            for collection in collections:
                if "id" in collection and collection_id == collection["id"]:
                    all_manifests = collection.get("manifest", [])
                    for manifest in all_manifests:
                        if object_id == manifest["id"]:
                            objs.append(manifest)
                    if filter_args:
                        full_filter = BasicFilter(filter_args)
                        objs = full_filter.process_filter(
                            objs,
                            allowed_filters,
                            None,
                        )
                    objs = sorted(map(lambda x: x["version"], objs), reverse=True)
                    return create_resource("versions", objs)<|MERGE_RESOLUTION|>--- conflicted
+++ resolved
@@ -3,13 +3,9 @@
 
 from ..exceptions import ProcessingError
 from ..filters.basic_filter import BasicFilter
-from ..utils.common import (create_resource, determine_version,
-<<<<<<< HEAD
-                            format_datetime_micro, generate_status,
-=======
-                            format_datetime, generate_status,
->>>>>>> 14a29852
-                            generate_status_details, iterpath)
+from ..utils.common import (create_resource, determine_spec_version,
+                            determine_version, format_datetime,
+                            generate_status, generate_status_details, iterpath)
 from .base import Backend
 
 
@@ -43,18 +39,13 @@
     def _update_manifest(self, new_obj, api_root, collection_id, request_time):
         api_info = self._get(api_root)
         collections = api_info.get("collections", [])
-        media_type_fmt = "application/vnd.oasis.stix+json; version={}"
+        media_type_fmt = "application/stix+json;version={}"
 
         for collection in collections:
             if "id" in collection and collection_id == collection["id"]:
                 version = determine_version(new_obj, request_time)
-<<<<<<< HEAD
-                request_time = format_datetime_micro(request_time)
-                media_type = media_type_fmt.format(new_obj.get("spec_version", "2.0"))
-=======
                 request_time = format_datetime(request_time)
-                media_type = media_type_fmt.format(new_obj.get("spec_version", "2.1"))
->>>>>>> 14a29852
+                media_type = media_type_fmt.format(determine_spec_version(new_obj))
 
                 # version is a single value now, therefore a new manifest is always created
                 collection["manifest"].append(
@@ -65,6 +56,11 @@
                         "media_type": media_type,
                     },
                 )
+
+                # if the media type is new, attach it to the collection
+                if media_type not in collection["information"]["versions"]:
+                    collection["information"]["versions"].append(media_type)
+
                 # quit once you have found the collection that needed updating
                 break
 
@@ -197,11 +193,7 @@
                         raise ProcessingError("While processing supplied content, an error occurred", 422, e)
 
             status = generate_status(
-<<<<<<< HEAD
-                format_datetime_micro(request_time), "complete", succeeded,
-=======
                 format_datetime(request_time), "complete", succeeded,
->>>>>>> 14a29852
                 failed, pending, successes=successes,
                 failures=failures,
             )
