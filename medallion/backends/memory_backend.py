import copy
import json
import uuid

<<<<<<< HEAD
from ..common import (SessionChecker, create_resource, datetime_to_float,
                      datetime_to_string, determine_spec_version,
                      determine_version, find_att, generate_status,
                      generate_status_details, get_timestamp, iterpath)
=======
from ..common import (create_resource, datetime_to_string,
                      determine_spec_version, determine_version, find_att,
                      generate_status, generate_status_details, iterpath)
>>>>>>> 44445269
from ..exceptions import ProcessingError
from ..filters.basic_filter import BasicFilter
from .base import Backend


def remove_hidden_field(objs):
    for obj in objs:
        if "_date_added" in obj:
            del obj["_date_added"]


def find_headers(headers, manifest, obj):
    obj_time = find_att(obj)
    for man in manifest:
        if man["id"] == obj["id"] and obj_time == find_att(man):
            if len(headers) == 0:
                headers["X-TAXII-Date-Added-First"] = man["date_added"]
            else:
                headers["X-TAXII-Date-Added-Last"] = man["date_added"]


class MemoryBackend(Backend):

    # access control is handled at the views level

    def __init__(self, **kwargs):
        if kwargs.get("filename"):
            self.load_data_from_file(kwargs.get("filename"))
        else:
            self.data = {}
        self.next = {}
        self.timeout = kwargs.get("session_timeout", 30)

        checker = SessionChecker(kwargs.get("check_interval", 10), self._pop_expired_sessions)
        checker.start()

    def set_next(self, objects, args):
        u = str(uuid.uuid4())
        del args["limit"]
        for arg in args:
            new_list = args[arg].split(',')
            new_list.sort()
            args[arg] = new_list
        d = {"objects": objects, "args": args, "request_time": datetime_to_float(get_timestamp())}
        self.next[u] = d
        return u

    def get_next(self, filter_args, allowed, manifest, lim):
        n = filter_args["next"]
        if n in self.next:
            for arg in filter_args:
                new_list = filter_args[arg].split(',')
                new_list.sort()
                filter_args[arg] = new_list
            del filter_args["next"]
            del filter_args["limit"]
            if filter_args != self.next[n]["args"]:
                raise ProcessingError("The server did not understand the request or filter parameters: params changed over subsequent transaction", 400)
            t = self.next[n]["objects"]
            length = len(self.next[n]["objects"])
            headers = {}
            ret = []
            if length <= lim:
                limit = length
                more = False
                nex = None
            else:
                limit = lim
                more = True

            for i in range(0, limit):
                x = t.pop(0)
                ret.append(x)
                if len(headers) == 0:
                    find_headers(headers, manifest, x)
                if i == limit - 1:
                    find_headers(headers, manifest, x)
            if not more:
                self.next.pop(n)
            else:
                nex = n

            return ret, more, headers, nex
        else:
            raise ProcessingError("The server did not understand the request or filter parameters: 'next' not valid", 400)

    def _pop_expired_sessions(self):
        expired_ids = []
        boundary = datetime_to_float(get_timestamp())
        for next_id, record in self.next.items():
            if boundary - record["request_time"] > self.timeout:
                expired_ids.append(next_id)

        for item in expired_ids:
            self.next.pop(item)

    def load_data_from_file(self, filename):
        with open(filename, "r") as infile:
            self.data = json.load(infile)

    def save_data_to_file(self, filename, **kwargs):
        """The kwargs are passed to ``json.dump()`` if provided."""
        with open(filename, "w") as outfile:
            json.dump(self.data, outfile, **kwargs)

    def _get(self, key):
        for ancestors, item in iterpath(self.data):
            if key in ancestors:
                return item

    def server_discovery(self):
        return self._get("/discovery")

    def _update_manifest(self, new_obj, api_root, collection_id, request_time):
        api_info = self._get(api_root)
        collections = api_info.get("collections", [])
        media_type_fmt = "application/stix+json;version={}"

        for collection in collections:
            if collection_id == collection["id"]:
                version = determine_version(new_obj, request_time)
                request_time = datetime_to_string(request_time)
                media_type = media_type_fmt.format(determine_spec_version(new_obj))

                # version is a single value now, therefore a new manifest is always created
                collection["manifest"].append(
                    {
                        "id": new_obj["id"],
                        "date_added": request_time,
                        "version": version,
                        "media_type": media_type,
                    },
                )

                # if the media type is new, attach it to the collection
                if media_type not in collection["media_types"]:
                    collection["media_types"].append(media_type)

                # quit once you have found the collection that needed updating
                break

    def get_collections(self, api_root):
        if api_root not in self.data:
            return None  # must return None so 404 is raised

        api_info = self._get(api_root)
        collections = copy.deepcopy(api_info.get("collections", []))

        # Remove data that is not part of the response.
        for collection in collections:
            collection.pop("manifest", None)
            collection.pop("responses", None)
            collection.pop("objects", None)
        return create_resource("collections", collections)

    def get_collection(self, api_root, collection_id):
        if api_root not in self.data:
            return None  # must return None so 404 is raised

        api_info = self._get(api_root)
        collections = copy.deepcopy(api_info.get("collections", []))

        for collection in collections:
            if collection_id == collection["id"]:
                collection.pop("manifest", None)
                collection.pop("responses", None)
                collection.pop("objects", None)
                return collection

    def get_object_manifest(self, api_root, collection_id, filter_args, allowed_filters, limit):
        more = False
        n = None
        if api_root in self.data:
            api_info = self._get(api_root)
            collections = api_info.get("collections", [])

            for collection in collections:
                if collection_id == collection["id"]:
                    if "next" in filter_args:
                        manifest = collection.get("manifest", [])
                        manifest, more, headers, n = self.get_next(filter_args, allowed_filters, manifest, limit)
                    else:
                        manifest = collection.get("manifest", [])
                        full_filter = BasicFilter(filter_args)
                        manifest, next_save, headers = full_filter.process_filter(
                            manifest,
                            allowed_filters,
                            None,
                            limit
                        )
                        if len(next_save) != 0:
                            more = True
                            n = self.set_next(next_save, filter_args)
                        break
            return create_resource("objects", manifest, more, n), headers

    def get_api_root_information(self, api_root):
        if api_root in self.data:
            api_info = self._get(api_root)

            if "information" in api_info:
                return api_info["information"]

    def get_status(self, api_root, status_id):
        if api_root in self.data:
            api_info = self._get(api_root)

            for status in api_info.get("status", []):
                if status_id == status["id"]:
                    return status

    def get_objects(self, api_root, collection_id, filter_args, allowed_filters, limit):
        more = False
        n = None
        if api_root in self.data:
            api_info = self._get(api_root)
            collections = api_info.get("collections", [])
            objs = []
            for collection in collections:
                if collection_id == collection["id"]:
                    manifest = collection.get("manifest", [])
                    if "next" in filter_args:
                        objs, more, headers, n = self.get_next(filter_args, allowed_filters, manifest, limit)
                    else:
                        full_filter = BasicFilter(filter_args)
                        objs, next_save, headers = full_filter.process_filter(
                            collection.get("objects", []),
                            allowed_filters,
                            manifest,
                            limit
                        )
                        if len(next_save) != 0:
                            more = True
                            n = self.set_next(next_save, filter_args)
                        break
            remove_hidden_field(objs)
            return create_resource("objects", objs, more, n), headers

    def add_objects(self, api_root, collection_id, objs, request_time):
        if api_root in self.data:
            api_info = self._get(api_root)
            collections = api_info.get("collections", [])
            failed = 0
            succeeded = 0
            pending = 0
            successes = []
            failures = []

            for collection in collections:
                if collection_id == collection["id"]:
                    if "objects" not in collection:
                        collection["objects"] = []
                    try:
                        for new_obj in objs["objects"]:
                            id_and_version_already_present = False
                            for obj in collection["objects"]:
                                if new_obj["id"] == obj["id"]:
                                    if "modified" in new_obj:
                                        if new_obj["modified"] == obj["modified"]:
                                            id_and_version_already_present = True
                                            break
                                    else:
                                        # There is no modified field, so this object is immutable
                                        id_and_version_already_present = True
                                        break
                            if id_and_version_already_present is False:
                                version = determine_version(new_obj, request_time)
                                if "modified" not in new_obj and "created" not in new_obj:
                                    new_obj["_date_added"] = version
                                collection["objects"].append(new_obj)
                                self._update_manifest(new_obj, api_root, collection["id"], request_time)
                                status_details = generate_status_details(
                                    new_obj["id"], version
                                )
                                successes.append(status_details)
                                succeeded += 1
                            else:
                                status_details = generate_status_details(
                                    new_obj["id"], determine_version(new_obj, request_time),
                                    message="Unable to process object",
                                )
                                failures.append(status_details)
                                failed += 1
                    except Exception as e:
                        raise ProcessingError("While processing supplied content, an error occurred", 422, e)

            status = generate_status(
                datetime_to_string(request_time), "complete", succeeded,
                failed, pending, successes=successes,
                failures=failures,
            )
            api_info["status"].append(status)
            return status

    def get_object(self, api_root, collection_id, object_id, filter_args, allowed_filters, limit):
        more = False
        n = None
        if api_root in self.data:
            api_info = self._get(api_root)
            collections = api_info.get("collections", [])
            objs = []
            manifests = []
            for collection in collections:
                if collection_id == collection["id"]:
                    manifests = collection.get("manifest", [])
<<<<<<< HEAD
                    if "next" in filter_args:
                        objs, more, headers, n = self.get_next(filter_args, allowed_filters, manifests, limit)
                    else:
                        for obj in collection.get("objects", []):
                            if object_id == obj["id"]:
                                objs.append(obj)
                        if len(objs) == 0:
                            raise ProcessingError("Object '{}' not found".format(object_id), 404)
                        full_filter = BasicFilter(filter_args)
                        objs, next_save, headers = full_filter.process_filter(
                            objs,
                            allowed_filters,
                            manifests,
                            limit
                        )
                        if len(next_save) != 0:
                            more = True
                            n = self.set_next(next_save, filter_args)
                        break
            remove_hidden_field(objs)
            return create_resource("objects", objs, more, n), headers
=======
                    break

            full_filter = BasicFilter(filter_args)
            objs = full_filter.process_filter(
                objs,
                allowed_filters,
                manifests
            )
            return create_resource("objects", objs), {}
>>>>>>> 44445269

    def delete_object(self, api_root, collection_id, obj_id, filter_args, allowed_filters):
        if api_root in self.data:
            api_info = self._get(api_root)
            collections = api_info.get("collections", [])
            objs = []
            manifests = []
            for collection in collections:
                if "id" in collection and collection_id == collection["id"]:
                    coll = collection.get("objects", [])
                    for obj in coll:
                        if obj_id == obj["id"]:
                            objs.append(obj)
                    manifests = collection.get("manifest", [])
                    break

            full_filter = BasicFilter(filter_args)
            objs = full_filter.process_filter(
                objs,
                allowed_filters,
                manifests
            )

            if len(objs) == 0:
                raise ProcessingError("Object '{}' not found".format(obj_id), 404)

            for obj in objs:
                if obj in coll:
                    coll.remove(obj)
                    obj_time = find_att(obj)
                    for man in manifests:
                        if obj["id"] == man["id"] and obj_time == find_att(man):
                            manifests.remove(man)
                            break

    def get_object_versions(self, api_root, collection_id, object_id, filter_args, allowed_filters, limit):
        more = False
        n = None
        if api_root in self.data:
            api_info = self._get(api_root)
            collections = api_info.get("collections", [])

            objs = []
            for collection in collections:
                if collection_id == collection["id"]:
                    all_manifests = collection.get("manifest", [])
                    if "next" in filter_args:
                        objs, more, headers, n = self.get_next(filter_args, allowed_filters, all_manifests, limit)
                        objs = sorted(map(lambda x: x["version"], objs), reverse=True)
                    else:

                        all_manifests = collection.get("manifest", [])
                        for manifest in all_manifests:
                            if object_id == manifest["id"]:
                                objs.append(manifest)
                        full_filter = BasicFilter(filter_args)
                        objs, next_save, headers = full_filter.process_filter(
                            objs,
                            allowed_filters,
                            None,
                            limit
                        )
                        if len(next_save) != 0:
                            more = True
                            n = self.set_next(next_save, filter_args)
                        objs = sorted(map(lambda x: x["version"], objs), reverse=True)
                        break
            return create_resource("versions", objs, more, n), headers<|MERGE_RESOLUTION|>--- conflicted
+++ resolved
@@ -2,16 +2,11 @@
 import json
 import uuid
 
-<<<<<<< HEAD
 from ..common import (SessionChecker, create_resource, datetime_to_float,
                       datetime_to_string, determine_spec_version,
                       determine_version, find_att, generate_status,
                       generate_status_details, get_timestamp, iterpath)
-=======
-from ..common import (create_resource, datetime_to_string,
-                      determine_spec_version, determine_version, find_att,
-                      generate_status, generate_status_details, iterpath)
->>>>>>> 44445269
+
 from ..exceptions import ProcessingError
 from ..filters.basic_filter import BasicFilter
 from .base import Backend
@@ -317,7 +312,6 @@
             for collection in collections:
                 if collection_id == collection["id"]:
                     manifests = collection.get("manifest", [])
-<<<<<<< HEAD
                     if "next" in filter_args:
                         objs, more, headers, n = self.get_next(filter_args, allowed_filters, manifests, limit)
                     else:
@@ -339,17 +333,6 @@
                         break
             remove_hidden_field(objs)
             return create_resource("objects", objs, more, n), headers
-=======
-                    break
-
-            full_filter = BasicFilter(filter_args)
-            objs = full_filter.process_filter(
-                objs,
-                allowed_filters,
-                manifests
-            )
-            return create_resource("objects", objs), {}
->>>>>>> 44445269
 
     def delete_object(self, api_root, collection_id, obj_id, filter_args, allowed_filters):
         if api_root in self.data:
