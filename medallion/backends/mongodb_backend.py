import logging

from pymongo import MongoClient
from pymongo.errors import ConnectionFailure, ServerSelectionTimeoutError

from ..exceptions import MongoBackendError, ProcessingError
from ..filters.mongodb_filter import MongoDBFilter
<<<<<<< HEAD
from ..utils.common import (create_resource, determine_version,
                            format_datetime, generate_status,
                            generate_status_details)
=======
from ..utils.common import create_resource, determine_version, format_datetime, generate_status, generate_status_details
>>>>>>> fb6f6cfc
from .base import Backend

# Module-level logger
log = logging.getLogger(__name__)


def catch_mongodb_error(func):
    """Catch mongodb availability error"""

    def api_wrapper(*args, **kwargs):
        try:
            return func(*args, **kwargs)
        except (ConnectionFailure, ServerSelectionTimeoutError) as e:
            raise MongoBackendError("Unable to connect to MongoDB", 500, e)

    return api_wrapper


class MongoBackend(Backend):

    # access control is handled at the views level

    def __init__(self, uri=None, **kwargs):
        try:
            self.client = MongoClient(uri)
        except ConnectionFailure:
            log.error("Unable to establish a connection to MongoDB server {}".format(uri))

    @catch_mongodb_error
    def _update_manifest(self, new_obj, api_root, collection_id, request_time):
        api_root_db = self.client[api_root]
        manifest_info = api_root_db["manifests"]
<<<<<<< HEAD
        media_type_fmt = "application/taxii+json;version={}"

        version = determine_version(new_obj, request_time)
        media_type = media_type_fmt.format(new_obj.get("spec_version", "2.1"))
=======
        media_type_fmt = "application/vnd.oasis.stix+json; version={}"

        version = determine_version(new_obj, request_time)
        media_type = media_type_fmt.format(new_obj.get("spec_version", "2.0"))
>>>>>>> fb6f6cfc

        # version is a single value now, therefore a new manifest is created always
        manifest_info.insert_one(
            {
                "id": new_obj["id"],
                "date_added": request_time,
                "version": version,
                "media_type": media_type,
                "_collection_id": collection_id,
                "_type": new_obj["type"],
            },
        )

    @catch_mongodb_error
    def server_discovery(self):
        discovery_db = self.client["discovery_database"]
        collection = discovery_db["discovery_information"]
        pipeline = [
            {
                "$lookup": {
                    "from": "api_root_info",
                    "localField": "api_roots",
                    "foreignField": "_name",
                    "as": "_roots",
                },
            },
            {
                "$addFields": {
                    "api_roots": "$_roots._url",
                },
            },
        ]
        info = list(collection.aggregate(pipeline))[0]
        info.pop("_roots", None)
        info.pop("_id", None)
        return info

    @catch_mongodb_error
    def get_collections(self, api_root):
        if api_root not in self.client.list_database_names():
            return None  # must return None, so 404 is raised

        api_root_db = self.client[api_root]
        collection_info = api_root_db["collections"]
        collections = list(collection_info.find({}))

        for c in collections:
            if c:
                c.pop("_id", None)
        return create_resource("collections", collections)

    @catch_mongodb_error
    def get_collection(self, api_root, collection_id):
        if api_root not in self.client.list_database_names():
            return None  # must return None, so 404 is raised

        api_root_db = self.client[api_root]
        collection_info = api_root_db["collections"]
        info = collection_info.find_one({"id": collection_id})
        if info:
            info.pop("_id", None)
        return info

    @catch_mongodb_error
    def get_object_manifest(self, api_root, collection_id, filter_args, allowed_filters):
        api_root_db = self.client[api_root]
        manifest_info = api_root_db["manifests"]
        full_filter = MongoDBFilter(
            filter_args,
            {"$_collection_id": collection_id},
            allowed_filters,
        )
        objects_found = full_filter.process_filter(
            manifest_info,
            allowed_filters,
            None,
        )
        if objects_found:
            for obj in objects_found:
                if obj:
                    obj.pop("_id", None)
                    obj.pop("_collection_id", None)
                    obj.pop("_type", None)
                    # format date_added which is an ISODate object
                    obj["date_added"] = format_datetime(obj["date_added"])
        return create_resource("objects", objects_found)

    @catch_mongodb_error
    def get_api_root_information(self, api_root_name):
        db = self.client["discovery_database"]
        api_root_info = db["api_root_info"]
        info = api_root_info.find_one({"_name": api_root_name})
        if info:
            info.pop("_id", None)
            info.pop("_url", None)
            info.pop("_name", None)
        return info

    @catch_mongodb_error
    def get_status(self, api_root, status_id):
        api_root_db = self.client[api_root]
        status_info = api_root_db["status"]
        result = status_info.find_one({"id": status_id})
        if result:
            result.pop("_id", None)
        return result

    @catch_mongodb_error
    def get_objects(self, api_root, collection_id, filter_args, allowed_filters):
        api_root_db = self.client[api_root]
        objects = api_root_db["objects"]
        full_filter = MongoDBFilter(
            filter_args,
            {"$_collection_id": collection_id},
            allowed_filters,
        )
        # Note: error handling was not added to following call as mongo will
        # handle (user supplied) filters gracefully if they don't exist
        objects_found = full_filter.process_filter(
            objects,
            allowed_filters,
            {"mongodb_collection": api_root_db["manifests"], "_collection_id": collection_id},
        )
        for obj in objects_found:
            if obj:
                obj.pop("_id", None)
                obj.pop("_collection_id", None)
        return create_resource("objects", objects_found)

    @catch_mongodb_error
    def add_objects(self, api_root, collection_id, objs, request_time):
        api_root_db = self.client[api_root]
        objects = api_root_db["objects"]
        failed = 0
        succeeded = 0
        pending = 0
        successes = []
        failures = []

        try:
            for new_obj in objs["objects"]:
                mongo_query = {"_collection_id": collection_id, "id": new_obj["id"]}
                if "modified" in new_obj:
                    mongo_query["modified"] = new_obj["modified"]
                existing_entry = objects.find_one(mongo_query)
                if existing_entry:
                    status_detail = generate_status_details(
                        new_obj["id"], determine_version(new_obj, request_time),
                        message="Unable to process object",
                    )
                    failures.append(status_detail)
                    failed += 1
                else:
                    new_obj.update({"_collection_id": collection_id})
                    objects.insert_one(new_obj)
                    self._update_manifest(new_obj, api_root, collection_id, request_time)
                    status_detail = generate_status_details(new_obj["id"], determine_version(new_obj, request_time))
                    successes.append(status_detail)
                    succeeded += 1
        except Exception as e:
            raise ProcessingError("While processing supplied content, an error occurred", 422, e)

        status = generate_status(
            request_time, "complete", succeeded, failed,
            pending, successes=successes, failures=failures,
        )
        api_root_db["status"].insert_one(status)
        status.pop("_id", None)
        return status

    @catch_mongodb_error
    def get_object(self, api_root, collection_id, object_id, filter_args, allowed_filters):
        api_root_db = self.client[api_root]
        objects = api_root_db["objects"]
        full_filter = MongoDBFilter(
            filter_args,
            {"$_collection_id": collection_id, "$id": object_id},
            allowed_filters,
        )
        objects_found = full_filter.process_filter(
            objects,
            allowed_filters,
            {"mongodb_collection": api_root_db["manifests"], "_collection_id": collection_id},
        )
        if objects_found:
            for obj in objects_found:
                if obj:
                    obj.pop("_id", None)
                    obj.pop("_collection_id", None)
        return create_resource("objects", objects_found)

    @catch_mongodb_error
    def delete_object(self, api_root, collection_id, object_id, filter_args, allowed_filters):
        api_root_db = self.client[api_root]
        objects = api_root_db["objects"]

        full_filter = MongoDBFilter(
            filter_args,
            {"$_collection_id": collection_id, "$id": object_id},
            allowed_filters,
        )
        objects_found = full_filter.process_filter(
            objects,
            allowed_filters,
            {"mongodb_collection": api_root_db["manifests"], "_collection_id": collection_id},
        )
        if objects_found:
            for obj in objects_found:
                if obj:
                    objects.delete_one({"_id": obj.pop("_id", None)})
        else:
            raise ProcessingError("Object '{}' not found".format(object_id), 404)

    @catch_mongodb_error
    def get_object_versions(self, api_root, collection_id, object_id, filter_args, allowed_filters):
        api_root_db = self.client[api_root]
        manifest_info = api_root_db["manifests"]

        full_filter = MongoDBFilter(
            filter_args,
            {"$_collection_id": collection_id, "$id": object_id},
            allowed_filters,
        )
        objects_found = full_filter.process_filter(
            manifest_info,
            allowed_filters,
            {"mongodb_collection": api_root_db["manifests"], "_collection_id": collection_id},
        )
        objects_found = sorted(map(lambda x: x["version"], objects_found), reverse=True)
        return create_resource("versions", objects_found)<|MERGE_RESOLUTION|>--- conflicted
+++ resolved
@@ -5,13 +5,7 @@
 
 from ..exceptions import MongoBackendError, ProcessingError
 from ..filters.mongodb_filter import MongoDBFilter
-<<<<<<< HEAD
-from ..utils.common import (create_resource, determine_version,
-                            format_datetime, generate_status,
-                            generate_status_details)
-=======
 from ..utils.common import create_resource, determine_version, format_datetime, generate_status, generate_status_details
->>>>>>> fb6f6cfc
 from .base import Backend
 
 # Module-level logger
@@ -44,17 +38,10 @@
     def _update_manifest(self, new_obj, api_root, collection_id, request_time):
         api_root_db = self.client[api_root]
         manifest_info = api_root_db["manifests"]
-<<<<<<< HEAD
         media_type_fmt = "application/taxii+json;version={}"
 
         version = determine_version(new_obj, request_time)
         media_type = media_type_fmt.format(new_obj.get("spec_version", "2.1"))
-=======
-        media_type_fmt = "application/vnd.oasis.stix+json; version={}"
-
-        version = determine_version(new_obj, request_time)
-        media_type = media_type_fmt.format(new_obj.get("spec_version", "2.0"))
->>>>>>> fb6f6cfc
 
         # version is a single value now, therefore a new manifest is created always
         manifest_info.insert_one(
