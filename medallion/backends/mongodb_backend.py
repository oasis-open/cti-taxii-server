--- conflicted
+++ resolved
@@ -5,15 +5,9 @@
 
 from ..exceptions import MongoBackendError, ProcessingError
 from ..filters.mongodb_filter import MongoDBFilter
-<<<<<<< HEAD
 from ..utils.common import (create_resource, determine_spec_version,
-                            determine_version, format_datetime_micro,
+                            determine_version, format_datetime,
                             generate_status, generate_status_details)
-=======
-from ..utils.common import (create_resource, determine_version,
-                            format_datetime, generate_status,
-                            generate_status_details)
->>>>>>> 14a29852
 from .base import Backend
 
 # Module-level logger
@@ -49,13 +43,8 @@
         collection_info = api_root_db["collections"]
         media_type_fmt = "application/stix+json;version={}"
 
-<<<<<<< HEAD
         obj_version = determine_version(new_obj, request_time)
         media_type = media_type_fmt.format(determine_spec_version(new_obj))
-=======
-        version = determine_version(new_obj, request_time)
-        media_type = media_type_fmt.format(new_obj.get("spec_version", "2.1"))
->>>>>>> 14a29852
 
         # version is a single value now, therefore a new manifest is created always
         manifest_info.insert_one(
@@ -148,7 +137,7 @@
                     obj.pop("_collection_id", None)
                     obj.pop("_type", None)
                     # format date_added which is an ISODate object
-                    obj["date_added"] = format_datetime_micro(obj["date_added"])
+                    obj["date_added"] = format_datetime(obj["date_added"])
         return create_resource("objects", objects_found)
 
     @catch_mongodb_error
@@ -235,7 +224,7 @@
             raise ProcessingError("While processing supplied content, an error occurred", 422, e)
 
         status = generate_status(
-            format_datetime_micro(request_time), "complete", succeeded, failed,
+            format_datetime(request_time), "complete", succeeded, failed,
             pending, successes=successes, failures=failures,
         )
         api_root_db["status"].insert_one(status)
