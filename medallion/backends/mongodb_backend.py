--- conflicted
+++ resolved
@@ -27,31 +27,18 @@
         manifest_info = api_root_db["manifests"]
         entry = manifest_info.find_one({"_collection_id": _collection_id, "id": new_obj["id"]})
         if entry:
-<<<<<<< HEAD
-            entry["versions"].append(new_obj["modified"])
-            manifest_info.update_one({"_collection_id": _collection_id, "id": new_obj["id"]}, {"$set": {"versions": entry["versions"]}})
-            return
-        manifest_info.insert_one({"id": new_obj["id"],
-                                  "_collection_id": _collection_id,
-                                  "date_added": format_datetime(get_timestamp()),
-                                  "versions": [new_obj["modified"]],
-                                  # hardcoded for now
-                                  "media_types": ["application/vnd.oasis.stix+json; version=2.0"]
-                                  })
-=======
             if "modified" in new_obj:
                 entry["versions"].append(new_obj["modified"])
-                manifest_info.update_one({"collection_id": collection_id, "id": new_obj["id"]}, {"$set": {"versions": entry["versions"]}})
+                manifest_info.update_one({"collection_id": _collection_id, "id": new_obj["id"]}, {"$set": {"versions": entry["versions"]}})
             # if the new_obj is there, and it has no modified property, then it is immutable, and there is nothing to do.
         else:
             version = new_obj.get('modified', new_obj['created'])
             manifest_info.insert_one({"id": new_obj["id"],
-                                      "collection_id": collection_id,
+                                      "collection_id": _collection_id,
                                       "date_added": format_datetime(get_timestamp()),
                                       "versions": [version],
                                       # hardcoded for now
                                       "media_types": ["application/vnd.oasis.stix+json; version=2.0"]})
->>>>>>> 5581e1c9
 
     def server_discovery(self):
         # TODO: Handle if mongodb is not available
@@ -131,24 +118,14 @@
         failed = 0
         succeeded = 0
         for new_obj in objs["objects"]:
-<<<<<<< HEAD
-            existing_entry = objects.find_one({"_collection_id": id_,
-                                               "id": new_obj["id"],
-                                               "modified": new_obj["modified"]})
-            if existing_entry:
-                failed += 1
-            else:
-                new_obj.update({"_collection_id": id_})
-=======
-            mongo_query = {"collection_id": collection_id, "id": new_obj["id"]}
+            mongo_query = {"_collection_id": collection_id, "id": new_obj["id"]}
             if "modified" in new_obj:
                 mongo_query["modified"] = new_obj["modified"]
             existing_entry = objects.find_one(mongo_query)
             if existing_entry:
                 failed += 1
             else:
-                new_obj.update({"collection_id": collection_id})
->>>>>>> 5581e1c9
+                new_obj.update({"_collection_id": collection_id})
                 objects.insert_one(new_obj)
                 self._update_manifest(new_obj, api_root, collection_id)
                 succeeded += 1
