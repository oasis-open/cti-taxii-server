import logging

from pymongo import ASCENDING, MongoClient
from pymongo.errors import ConnectionFailure, ServerSelectionTimeoutError

from ..exceptions import MongoBackendError, ProcessingError
from ..filters.mongodb_filter import MongoDBFilter
from ..utils.common import (create_bundle, format_datetime, generate_status,
                            get_timestamp)
from .base import Backend

# Module-level logger
log = logging.getLogger(__name__)


def catch_mongodb_error(func):
    """Catch mongodb availability error"""

    def api_wrapper(*args, **kwargs):
        try:
            return func(*args, **kwargs)
        except (ConnectionFailure, ServerSelectionTimeoutError) as e:
            raise MongoBackendError("Unable to connect to MongoDB", 500, e)

    return api_wrapper


class MongoBackend(Backend):

    # access control is handled at the views level

    def __init__(self, uri=None, **kwargs):
        try:
            self.client = MongoClient(uri)
        except ConnectionFailure:
            log.error("Unable to establish a connection to MongoDB server {}".format(uri))

    @catch_mongodb_error
    def _update_manifest(self, new_obj, api_root, _collection_id):
        api_root_db = self.client[api_root]
        manifest_info = api_root_db["manifests"]
        entry = manifest_info.find_one(
            {"_collection_id": _collection_id, "id": new_obj["id"]},
        )
        if entry:
            if "modified" in new_obj:
                entry["versions"].append(new_obj["modified"])
                manifest_info.update_one(
                    {"_collection_id": _collection_id, "id": new_obj["id"]},
                    {"$set": {"versions": sorted(entry["versions"], reverse=True)}},
                )
            # If the new_obj is there, and it has no modified property,
            # then it is immutable, and there is nothing to do.
        else:
            version = new_obj.get("modified", new_obj["created"])
            manifest_info.insert_one(
                {
                    "id": new_obj["id"],
                    "_collection_id": _collection_id,
                    "_type": new_obj["type"],
                    "date_added": get_timestamp(),
                    "versions": [version],
                    "media_types": ["application/vnd.oasis.stix+json; version=2.0"],
                },
            )  # media_types hardcoded for now...

    @catch_mongodb_error
    def server_discovery(self):
        discovery_db = self.client["discovery_database"]
        collection = discovery_db["discovery_information"]
        pipeline = [
            {
                "$lookup": {
                    "from": "api_root_info",
                    "localField": "api_roots",
                    "foreignField": "_name",
                    "as": "_roots",
                },
            },
            {
                "$addFields": {
                    "api_roots": "$_roots._url",
                },
            },
        ]
        info = list(collection.aggregate(pipeline))[0]
        info.pop("_roots", None)
        info.pop("_id", None)
        return info

    @catch_mongodb_error
    def get_collections(self, api_root, start_index, end_index):
        if api_root not in self.client.list_database_names():
            return None, None   # must return None, so 404 is raised

        api_root_db = self.client[api_root]
        collection_info = api_root_db["collections"]
        count = collection_info.count()

        pipeline = [
            {"$match": {}},
            {"$sort": {"_id": ASCENDING}},
            {"$skip": start_index},
            {"$limit": (end_index - start_index) + 1},
        ]
        collections = list(collection_info.aggregate(pipeline))
        for c in collections:
            if c:
                c.pop("_id", None)
        return count, collections

    @catch_mongodb_error
    def get_collection(self, api_root, id_):
        if api_root not in self.client.list_database_names():
            return None  # must return None, so 404 is raised

        api_root_db = self.client[api_root]
        collection_info = api_root_db["collections"]
        info = collection_info.find_one({"id": id_})
        if info:
            info.pop("_id", None)
        return info

    @catch_mongodb_error
    def get_object_manifest(self, api_root, id_, filter_args, allowed_filters, start_index, page_size):
        api_root_db = self.client[api_root]
        manifest_info = api_root_db["manifests"]
        full_filter = MongoDBFilter(
            filter_args,
            {"_collection_id": id_},
            allowed_filters,
            start_index,
            page_size,
        )
        total, objects_found = full_filter.process_filter(
            manifest_info,
            allowed_filters,
            None,
        )
        if objects_found:
            for obj in objects_found:
                if obj:
                    obj.pop("_id", None)
                    obj.pop("_collection_id", None)
                    obj.pop("_type", None)
                    # format date_added which is an ISODate object
                    obj["date_added"] = format_datetime(obj["date_added"])
        return total, objects_found

    @catch_mongodb_error
    def get_api_root_information(self, api_root_name):
        db = self.client["discovery_database"]
        api_root_info = db["api_root_info"]
        info = api_root_info.find_one({"_name": api_root_name})
        if info:
            info.pop("_id", None)
            info.pop("_url", None)
            info.pop("_name", None)
        return info

    @catch_mongodb_error
    def get_status(self, api_root, id_):
        api_root_db = self.client[api_root]
        status_info = api_root_db["status"]
        result = status_info.find_one({"id": id_})
        if result:
            result.pop("_id", None)
        return result

    @catch_mongodb_error
    def get_objects(self, api_root, id_, filter_args, allowed_filters, start_index, page_size):
        api_root_db = self.client[api_root]
        objects = api_root_db["objects"]
        full_filter = MongoDBFilter(
            filter_args,
            {"_collection_id": id_},
            allowed_filters,
            start_index,
            page_size,
        )
        # Note: error handling was not added to following call as mongo will
        # handle (user supplied) filters gracefully if they don't exist
        total, objects_found = full_filter.process_filter(
            objects,
            allowed_filters,
            {"mongodb_collection": api_root_db["manifests"], "_collection_id": id_},
        )
        for obj in objects_found:
            if obj:
                obj.pop("_id", None)
                obj.pop("_collection_id", None)
        return total, create_bundle(objects_found)

    @catch_mongodb_error
    def add_objects(self, api_root, collection_id, objs, request_time):
        api_root_db = self.client[api_root]
        objects = api_root_db["objects"]
        failed = 0
        succeeded = 0
        pending = 0
        successes = []
        failures = []

        try:
            for new_obj in objs["objects"]:
                mongo_query = {"_collection_id": collection_id, "id": new_obj["id"]}
                if "modified" in new_obj:
                    mongo_query["modified"] = new_obj["modified"]
                existing_entry = objects.find_one(mongo_query)
                if existing_entry:
                    failures.append({
                        "id": new_obj["id"],
                        "message": "Unable to process object",
                    })
                    failed += 1
                else:
                    new_obj.update({"_collection_id": collection_id})
                    objects.insert_one(new_obj)
                    self._update_manifest(new_obj, api_root, collection_id)
                    successes.append(new_obj["id"])
                    succeeded += 1
        except Exception as e:
<<<<<<< HEAD
            raise ProcessingError("While processing supplied content, an error occured", 422, e)
=======
            raise ProcessingError("While processing supplied content, an error occurred", e)
>>>>>>> b66431d2

        status = generate_status(
            request_time, "complete", succeeded, failed,
            pending, successes_ids=successes, failures=failures,
        )
        api_root_db["status"].insert_one(status)
        status.pop("_id", None)
        return status

    @catch_mongodb_error
    def get_object(self, api_root, id_, object_id, filter_args, allowed_filters):
        api_root_db = self.client[api_root]
        objects = api_root_db["objects"]
        full_filter = MongoDBFilter(
            filter_args,
            {"_collection_id": id_, "id": object_id},
            allowed_filters,
        )
        count, objects_found = full_filter.process_filter(
            objects,
            allowed_filters,
            {"mongodb_collection": api_root_db["manifests"], "_collection_id": id_},
        )
        if objects_found:
            for obj in objects_found:
                if obj:
                    obj.pop("_id", None)
                    obj.pop("_collection_id", None)
        return create_bundle(objects_found)<|MERGE_RESOLUTION|>--- conflicted
+++ resolved
@@ -220,11 +220,7 @@
                     successes.append(new_obj["id"])
                     succeeded += 1
         except Exception as e:
-<<<<<<< HEAD
-            raise ProcessingError("While processing supplied content, an error occured", 422, e)
-=======
-            raise ProcessingError("While processing supplied content, an error occurred", e)
->>>>>>> b66431d2
+            raise ProcessingError("While processing supplied content, an error occurred", 422, e)
 
         status = generate_status(
             request_time, "complete", succeeded, failed,
