import bisect
import copy
import operator

<<<<<<< HEAD

def find_att(obj):
    if "version" in obj:
        return "version"
    elif "modified" in obj:
        return "modified"
    elif "created" in obj:
        return "created"
    else:
        # TO DO: PUT DEFAULT VALUE HERE
        pass
=======
from ..utils.common import convert_to_stix_datetime, find_att
>>>>>>> e3fbb76b


def check_for_dupes(final_match, final_track, res):
    for obj in res:
        found = 0
        pos = bisect.bisect_left(final_track, obj["id"])
        if not final_match or pos > len(final_track) - 1 or final_track[pos] != obj["id"]:
            final_track.insert(pos, obj["id"])
            final_match.insert(pos, obj)
        else:
<<<<<<< HEAD
            obj_att = find_att(obj)
            obj_time = obj[obj_att]
            while pos != len(final_track) and obj["id"] == final_track[pos]:
                final_att = find_att(final_match[pos])
                final_time = final_match[pos][final_att]
                if final_time == obj_time:
=======
            obj_time = find_att(obj)
            while pos != len(final_track) and obj["id"] == final_track[pos]:
                if find_att(final_match[pos]) == obj_time:
>>>>>>> e3fbb76b
                    found = 1
                    break
                else:
                    pos = pos + 1
            if found == 1:
                continue
            else:
                final_track.insert(pos, obj["id"])
                final_match.insert(pos, obj)


def check_version(data, relate):
    id_track = []
    res = []
    for obj in data:
        pos = bisect.bisect_left(id_track, obj["id"])
        if not res or pos >= len(id_track) or id_track[pos] != obj["id"]:
            id_track.insert(pos, obj["id"])
            res.insert(pos, obj)
        else:
<<<<<<< HEAD
            obj_att = find_att(obj)
            obj_time = obj[obj_att]
            comp_att = find_att(res[pos])
            comp_time = res[pos][comp_att]
            if relate(obj_time, comp_time):
=======
            if relate(find_att(obj), find_att(res[pos])):
>>>>>>> e3fbb76b
                res[pos] = obj
    return res


class BasicFilter(object):

    def __init__(self, filter_args):
        self.filter_args = filter_args

    @staticmethod
    def filter_by_id(data, id_):
        id_ = id_.split(",")

        match_objects = []

        for obj in data:
            if "id" in obj and any(s == obj["id"] for s in id_):
                match_objects.append(obj)

        return match_objects

    @staticmethod
    def filter_by_added_after(data, manifest_info, added_after_date):
        added_after_timestamp = added_after_date
        new_results = []
        # for manifest objects and versions
        if manifest_info is None:
            for obj in data:
<<<<<<< HEAD
                if obj in new_results:
                    continue
                added_date_timestamp = obj["date_added"]
                if added_date_timestamp > added_after_timestamp:
=======
                if convert_to_stix_datetime(obj["date_added"]) > added_after_timestamp:
>>>>>>> e3fbb76b
                    new_results.append(obj)
        # for other objects with manifests
        else:
            for obj in data:
                obj_time = find_att(obj)
                for item in manifest_info:
<<<<<<< HEAD
                    if item["id"] == obj["id"]:
                        added_date_timestamp = item["date_added"]
                        if added_date_timestamp > added_after_timestamp:
                            new_results.append(obj)
=======
                    item_time = find_att(item)
                    if item["id"] == obj["id"] and item_time == obj_time and convert_to_stix_datetime(item["date_added"]) > added_after_timestamp:
                        new_results.append(obj)
                        break
>>>>>>> e3fbb76b
        return new_results

    @staticmethod
    def filter_by_version(data, version):
        # final_match is a sorted list of objects
        final_match = []
        # final_track is a sorted list of id's
        final_track = []

        # return most recent object versions unless otherwise specified
        if version is None:
            version = "last"
        version_indicators = version.split(",")

        if "all" in version_indicators:
            # if "all" is in the list, just return everything
            return data

        actual_dates = [x for x in version_indicators if x != "first" and x != "last"]
        # if a specific version is given, filter for objects with that value
        if actual_dates:
            id_track = []
            res = []
            for obj in data:
<<<<<<< HEAD
                obj_att = find_att(obj)
                obj_time = obj[obj_att]
=======
                obj_time = find_att(obj)
>>>>>>> e3fbb76b
                if obj_time in actual_dates:
                    pos = bisect.bisect_left(id_track, obj["id"])
                    id_track.insert(pos, obj["id"])
                    res.insert(pos, obj)
            final_match = res
            final_track = id_track

        if "first" in version_indicators:
            res = check_version(data, operator.lt)
            check_for_dupes(final_match, final_track, res)

        if "last" in version_indicators:
            res = check_version(data, operator.gt)
            check_for_dupes(final_match, final_track, res)

        return final_match

    @staticmethod
    def filter_by_type(data, type_):
        type_ = type_.split(",")
        match_objects = []

        for obj in data:
            if "type" in obj and any(s == obj["type"] for s in type_):
                match_objects.append(obj)
            elif "id" in obj and any(s == obj["id"].split("--")[0] for s in type_):
                match_objects.append(obj)

        return match_objects

    @staticmethod
    def filter_by_spec_version(data, spec_):
        spec_ = spec_.split(",")

        match_objects = []

        for obj in data:
            if "spec_version" in obj and any(s == obj["spec_version"] for s in spec_):
                match_objects.append(obj)
            elif "media_type" in obj and any(s == obj["media_type"].split("version=")[1] for s in spec_):
                match_objects.append(obj)

        return match_objects

    def process_filter(self, data, allowed, manifest_info):
        filtered_by_type = []
        filtered_by_id = []
        filtered_by_version = []
        filtered_by_spec_version = []
        filtered_by_added_after = []

        # match for type and id filters first
        match_type = self.filter_args.get("match[type]")
        if match_type and "type" in allowed:
            filtered_by_type = self.filter_by_type(data, match_type)

        match_id = self.filter_args.get("match[id]")
        if match_id and "id" in allowed:
            filtered_by_id = self.filter_by_id(data, match_id)

        initial_results = []

        if filtered_by_type and filtered_by_id:
            for type_match in filtered_by_type:
                for id_match in filtered_by_id:
                    if type_match == id_match:
                        initial_results.append(type_match)
        elif match_type:
            if filtered_by_type:
                initial_results.extend(filtered_by_type)
        elif match_id:
            if filtered_by_id:
                initial_results.extend(filtered_by_id)
        else:
            initial_results = copy.deepcopy(data)

        # match for spec_version
        match_spec_version = self.filter_args.get("match[spec_version]")
        if match_spec_version and "spec_version" in allowed:
            filtered_by_spec_version = self.filter_by_spec_version(initial_results, match_spec_version)
        else:
            filtered_by_spec_version = initial_results

        # match for added_after
        added_after_date = self.filter_args.get("added_after")
        if added_after_date is not None:
            filtered_by_added_after = self.filter_by_added_after(filtered_by_spec_version, manifest_info, added_after_date)
        else:
            filtered_by_added_after = filtered_by_spec_version

        # match for version, and get rid of duplicates as appropriate
        match_version = self.filter_args.get("match[version]")
        filtered_by_version = self.filter_by_version(filtered_by_added_after, match_version)

        return filtered_by_version<|MERGE_RESOLUTION|>--- conflicted
+++ resolved
@@ -2,21 +2,7 @@
 import copy
 import operator
 
-<<<<<<< HEAD
-
-def find_att(obj):
-    if "version" in obj:
-        return "version"
-    elif "modified" in obj:
-        return "modified"
-    elif "created" in obj:
-        return "created"
-    else:
-        # TO DO: PUT DEFAULT VALUE HERE
-        pass
-=======
-from ..utils.common import convert_to_stix_datetime, find_att
->>>>>>> e3fbb76b
+from ..utils.common import find_att
 
 
 def check_for_dupes(final_match, final_track, res):
@@ -27,18 +13,9 @@
             final_track.insert(pos, obj["id"])
             final_match.insert(pos, obj)
         else:
-<<<<<<< HEAD
-            obj_att = find_att(obj)
-            obj_time = obj[obj_att]
-            while pos != len(final_track) and obj["id"] == final_track[pos]:
-                final_att = find_att(final_match[pos])
-                final_time = final_match[pos][final_att]
-                if final_time == obj_time:
-=======
             obj_time = find_att(obj)
             while pos != len(final_track) and obj["id"] == final_track[pos]:
                 if find_att(final_match[pos]) == obj_time:
->>>>>>> e3fbb76b
                     found = 1
                     break
                 else:
@@ -59,15 +36,7 @@
             id_track.insert(pos, obj["id"])
             res.insert(pos, obj)
         else:
-<<<<<<< HEAD
-            obj_att = find_att(obj)
-            obj_time = obj[obj_att]
-            comp_att = find_att(res[pos])
-            comp_time = res[pos][comp_att]
-            if relate(obj_time, comp_time):
-=======
             if relate(find_att(obj), find_att(res[pos])):
->>>>>>> e3fbb76b
                 res[pos] = obj
     return res
 
@@ -96,31 +65,17 @@
         # for manifest objects and versions
         if manifest_info is None:
             for obj in data:
-<<<<<<< HEAD
-                if obj in new_results:
-                    continue
-                added_date_timestamp = obj["date_added"]
-                if added_date_timestamp > added_after_timestamp:
-=======
-                if convert_to_stix_datetime(obj["date_added"]) > added_after_timestamp:
->>>>>>> e3fbb76b
+                if obj["date_added"] > added_after_timestamp:
                     new_results.append(obj)
         # for other objects with manifests
         else:
             for obj in data:
                 obj_time = find_att(obj)
                 for item in manifest_info:
-<<<<<<< HEAD
-                    if item["id"] == obj["id"]:
-                        added_date_timestamp = item["date_added"]
-                        if added_date_timestamp > added_after_timestamp:
-                            new_results.append(obj)
-=======
                     item_time = find_att(item)
-                    if item["id"] == obj["id"] and item_time == obj_time and convert_to_stix_datetime(item["date_added"]) > added_after_timestamp:
+                    if item["id"] == obj["id"] and item_time == obj_time and item["date_added"] > added_after_timestamp:
                         new_results.append(obj)
                         break
->>>>>>> e3fbb76b
         return new_results
 
     @staticmethod
@@ -145,12 +100,7 @@
             id_track = []
             res = []
             for obj in data:
-<<<<<<< HEAD
-                obj_att = find_att(obj)
-                obj_time = obj[obj_att]
-=======
                 obj_time = find_att(obj)
->>>>>>> e3fbb76b
                 if obj_time in actual_dates:
                     pos = bisect.bisect_left(id_track, obj["id"])
                     id_track.insert(pos, obj["id"])
@@ -198,9 +148,6 @@
     def process_filter(self, data, allowed, manifest_info):
         filtered_by_type = []
         filtered_by_id = []
-        filtered_by_version = []
-        filtered_by_spec_version = []
-        filtered_by_added_after = []
 
         # match for type and id filters first
         match_type = self.filter_args.get("match[type]")
