--- conflicted
+++ resolved
@@ -1,9 +1,4 @@
-<<<<<<< HEAD
-from medallion.filters.basic_filter import BasicFilter
-=======
 from ..filters.basic_filter import BasicFilter
-from ..utils.common import convert_to_stix_datetime
->>>>>>> e4e59ccc
 
 
 class MongoDBFilter(BasicFilter):
@@ -46,47 +41,14 @@
         # create added_after filter
         added_after_date = self.filter_args.get("added_after")
         if added_after_date:
-<<<<<<< HEAD
-            date_filter = {"$match": {"date_added": {"$gt": added_after_date}}}
-            pipeline.append(date_filter)
-
-        # need to handle marking-definitions differently as they are not versioned like SDO's
-        if self.filter_contains_marking_definition(pipeline):
-            # If we are finding marking-definitions from the objects collection
-            # we need to change the match criteria from "_type" to "type"
-            if data.name == "objects" and "_type" in pipeline[0]["$match"].keys():
-                pipeline[0]["$match"]["type"] = pipeline[0]["$match"].pop("_type")
-
-            # Calculate total number of matching documents
-            if data.name == "objects":
-                # Project the final results
-                project_results = {"$project": {"versions": 0, "_id": 0, "_collection_id": 0, "_date_added": 0}}
-                pipeline.append(project_results)
-                count = self.get_result_count(pipeline, manifest_info["mongodb_collection"])
-            else:
-                # Project the final results
-                project_results = {"$project": {"_id": 0, "_collection_id": 0, "_type": 0}}
-                pipeline.append(project_results)
-                count = self.get_result_count(pipeline, data)
-
-            self.add_pagination_operations(pipeline)
-
-            cursor = data.aggregate(pipeline)
-            results = list(cursor)
-
-            return count, results
-
-=======
-            added_after_timestamp = convert_to_stix_datetime(added_after_date)
             date_filter = {
                 "$match": {
-                    "date_added": {"$gt": added_after_timestamp},
+                    "date_added": {"$gt": added_after_date},
                     "$comment": "Step #2: If added_after is provided, remove all objects/manifests older than the provided time",
                 }
             }
             pipeline.append(date_filter)
 
->>>>>>> e4e59ccc
         # create version filter
         if "version" in allowed:
             match_version = self.filter_args.get("match[version]")
@@ -172,8 +134,7 @@
                                         "$switch": {
                                             "branches": [
                                                 {"case": {"$in": ["$modified", "$versions"]}, "then": True},
-                                                {"case": {"$and": [{"$in": ["$created", "$versions"]},
-                                                                   {"$not": ["$modified"]}]}, "then": True},
+                                                {"case": {"$and": [{"$in": ["$created", "$versions"]}, {"$not": ["$modified"]}]}, "then": True},
                                                 {"case": {"$in": ["$_date_added", "$versions"]}, "then": True},
                                             ],
                                             "default": False,
