import datetime as dt
import time
import uuid

import pytz
from six import iteritems, text_type


def generate_stix20_id(sdo_type):
    return "{sdo_type}--{uuid}".format(
        sdo_type=sdo_type,
        uuid=text_type(uuid.uuid4()),
    )


def create_bundle(o):
    return {
        "id": generate_stix20_id("bundle"),
        "objects": o,
        "spec_version": "2.0",
        "type": "bundle",
    }


def determine_version(new_obj, request_time):
    """Grab the modified time if present, if not grab created time,
    if not grab request time provided by server."""
<<<<<<< HEAD
    return new_obj.get("modified", new_obj.get("created", datetime_to_string(request_time)))
=======
    return new_obj.get("modified", new_obj.get("created", format_datetime(request_time)))
>>>>>>> a737abb1


def determine_spec_version(obj):
    """Given a STIX 2.x object, determine its spec version."""
    missing = ("created", "modified")
    if all(x not in obj for x in missing):
        # Special case: only SCOs are 2.1 objects and they don't have a spec_version
        # For now the only way to identify one is checking the created and modified
        # are both missing.
        return "2.1"
    return obj.get("spec_version", "2.0")


def get(data, key):
    """Given a dict, loop recursively over the object. Returns the value based on the key match"""
    for ancestors, item in iterpath(data):
        if key in ancestors:
            return item


def iterpath(obj, path=None):
    """
    Generator which walks the input ``obj`` model. Each iteration yields a
    tuple containing a list of ancestors and the property value.

    Args:
        obj: A SDO or SRO object.
        path: None, used recursively to store ancestors.

    Example:
        >>> for item in iterpath(obj):
        >>>     print(item)
        (['type'], 'campaign')
        ...
        (['cybox', 'objects', '[0]', 'hashes', 'sha1'], 'cac35ec206d868b7d7cb0b55f31d9425b075082b')

    Returns:
        tuple: Containing two items: a list of ancestors and the property value.

    """
    if path is None:
        path = []

    for varname, varobj in iter(sorted(iteritems(obj))):
        path.append(varname)
        yield (path, varobj)

        if isinstance(varobj, dict):

            for item in iterpath(varobj, path):
                yield item

        elif isinstance(varobj, list):

            for item in varobj:
                index = "[{0}]".format(varobj.index(item))
                path.append(index)

                yield (path, item)

                if isinstance(item, dict):
                    for descendant in iterpath(item, path):
                        yield descendant

                path.pop()

        path.pop()


def get_timestamp():
    """Get current time with UTC offset"""
    return dt.datetime.now(tz=pytz.UTC)


<<<<<<< HEAD
def datetime_to_string(dttm):
=======
def format_datetime(dttm):
>>>>>>> a737abb1
    """Given a datetime instance, produce the string representation
    with microsecond precision"""
    # 1. Convert to timezone-aware
    # 2. Convert to UTC
    # 3. Format in ISO format with microsecond precision
<<<<<<< HEAD

    if dttm.tzinfo is None or dttm.tzinfo.utcoffset(dttm) is None:
        # dttm is timezone-naive; assume UTC
        zoned = pytz.UTC.localize(dttm)
    else:
        zoned = dttm.astimezone(pytz.UTC)
    ts = zoned.strftime("%Y-%m-%dT%H:%M:%S.%fZ")
    return ts


def datetime_to_string_stix(dttm):
    """Given a datetime instance, produce the string representation
    with millisecond precision"""
    # 1. Convert to timezone-aware
    # 2. Convert to UTC
    # 3. Format in ISO format with millisecond precision,
    #       except for objects defined with higher precision
    # 4. Add "Z"
=======
>>>>>>> a737abb1

    if dttm.tzinfo is None or dttm.tzinfo.utcoffset(dttm) is None:
        # dttm is timezone-naive; assume UTC
        zoned = pytz.UTC.localize(dttm)
    else:
        zoned = dttm.astimezone(pytz.UTC)
<<<<<<< HEAD
    ts = zoned.strftime("%Y-%m-%dT%H:%M:%S")
    ms = zoned.strftime("%f")
    if len(ms.rstrip("0")) > 3:
        return ts + "." + ms + "Z"
    return ts + "." + ms[:3] + "Z"


def datetime_to_float(dttm):
    """Given a datetime instance, return its representation as a float"""
    # Based on this solution: https://stackoverflow.com/questions/30020988/python3-datetime-timestamp-in-python2
    if dttm.tzinfo is None:
        return time.mktime((dttm.timetuple())) + dttm.microsecond / 1e6
    else:
        return (dttm - dt.datetime(1970, 1, 1, tzinfo=pytz.UTC)).total_seconds()


def float_to_datetime(timestamp_float):
    """Given a floating-point number, produce a datetime instance"""
    return dt.datetime.fromtimestamp(timestamp_float)
=======
    ts = zoned.strftime("%Y-%m-%dT%H:%M:%S.%fZ")
    return ts
>>>>>>> a737abb1


def string_to_datetime(timestamp_string):
    """Convert string timestamp to datetime instance."""
    try:
        return dt.datetime.strptime(timestamp_string, "%Y-%m-%dT%H:%M:%S.%fZ")
    except ValueError:
        return dt.datetime.strptime(timestamp_string, "%Y-%m-%dT%H:%M:%SZ")


def generate_status(
    request_time, status, succeeded, failed, pending,
    successes_ids=None, failures=None, pendings=None,
):
    """
    Generate Status Resource as defined in
    `TAXII 2.0 section (4.3.1) <https://docs.google.com/document/d/1Jv9ICjUNZrOnwUXtenB1QcnBLO35RnjQcJLsa1mGSkI/pub#h.21tzry6u9dbz>`__.
    """
    status = {
        "id": str(uuid.uuid4()),
        "status": status,
        "request_timestamp": request_time,
        "total_count": succeeded + failed + pending,
        "success_count": succeeded,
        "failure_count": failed,
        "pending_count": pending,
    }

    if successes_ids:
        status["successes"] = successes_ids
    if failures:
        status["failures"] = failures
    if pendings:
        status["pendings"] = pendings

    return status<|MERGE_RESOLUTION|>--- conflicted
+++ resolved
@@ -1,5 +1,5 @@
+import calendar
 import datetime as dt
-import time
 import uuid
 
 import pytz
@@ -25,11 +25,7 @@
 def determine_version(new_obj, request_time):
     """Grab the modified time if present, if not grab created time,
     if not grab request time provided by server."""
-<<<<<<< HEAD
     return new_obj.get("modified", new_obj.get("created", datetime_to_string(request_time)))
-=======
-    return new_obj.get("modified", new_obj.get("created", format_datetime(request_time)))
->>>>>>> a737abb1
 
 
 def determine_spec_version(obj):
@@ -104,17 +100,12 @@
     return dt.datetime.now(tz=pytz.UTC)
 
 
-<<<<<<< HEAD
 def datetime_to_string(dttm):
-=======
-def format_datetime(dttm):
->>>>>>> a737abb1
     """Given a datetime instance, produce the string representation
     with microsecond precision"""
     # 1. Convert to timezone-aware
     # 2. Convert to UTC
     # 3. Format in ISO format with microsecond precision
-<<<<<<< HEAD
 
     if dttm.tzinfo is None or dttm.tzinfo.utcoffset(dttm) is None:
         # dttm is timezone-naive; assume UTC
@@ -133,15 +124,11 @@
     # 3. Format in ISO format with millisecond precision,
     #       except for objects defined with higher precision
     # 4. Add "Z"
-=======
->>>>>>> a737abb1
-
     if dttm.tzinfo is None or dttm.tzinfo.utcoffset(dttm) is None:
         # dttm is timezone-naive; assume UTC
         zoned = pytz.UTC.localize(dttm)
     else:
         zoned = dttm.astimezone(pytz.UTC)
-<<<<<<< HEAD
     ts = zoned.strftime("%Y-%m-%dT%H:%M:%S")
     ms = zoned.strftime("%f")
     if len(ms.rstrip("0")) > 3:
@@ -153,18 +140,14 @@
     """Given a datetime instance, return its representation as a float"""
     # Based on this solution: https://stackoverflow.com/questions/30020988/python3-datetime-timestamp-in-python2
     if dttm.tzinfo is None:
-        return time.mktime((dttm.timetuple())) + dttm.microsecond / 1e6
+        return calendar.timegm(dttm.utctimetuple()) + dttm.microsecond / 1e6
     else:
         return (dttm - dt.datetime(1970, 1, 1, tzinfo=pytz.UTC)).total_seconds()
 
 
 def float_to_datetime(timestamp_float):
     """Given a floating-point number, produce a datetime instance"""
-    return dt.datetime.fromtimestamp(timestamp_float)
-=======
-    ts = zoned.strftime("%Y-%m-%dT%H:%M:%S.%fZ")
-    return ts
->>>>>>> a737abb1
+    return dt.datetime.utcfromtimestamp(timestamp_float)
 
 
 def string_to_datetime(timestamp_string):
