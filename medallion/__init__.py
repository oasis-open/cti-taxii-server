--- conflicted
+++ resolved
@@ -1,4 +1,4 @@
-<<<<<<< HEAD
+import importlib
 import logging
 
 from flask import Flask, current_app
@@ -13,37 +13,22 @@
 # Module-level logger
 log = logging.getLogger(__name__)
 log.addHandler(ch)
-=======
-import importlib
-import logging
-from functools import wraps
+
+application_instance = Flask(__name__)
+auth = HTTPBasicAuth()
 
 _CONFIG = None
->>>>>>> c8a4cbf4
 
 
-# This is a dummy implementation of Flask Auth that always returns false
-class DummyAuth:
-
-    def login_required(self, f):
-        @wraps(f)
-        def decorated_function(*args, **kwargs):
-            return f(*args, **kwargs)
-        return decorated_function
-
-    def get_password():
-        return None
-
-
-# Set the default implementation to the dummy auth
-auth = DummyAuth()
+def set_config(config):
+    global _CONFIG
+    _CONFIG = config
 
 
 def get_config():
     return _CONFIG
 
 
-<<<<<<< HEAD
 def connect_to_backend(config_info):
     log.debug("Initializing backend configuration using: {}".format(config_info))
 
@@ -55,56 +40,10 @@
         return MemoryBackend(config_info["data_file"])
     elif config_info["type"] == "mongodb":
         log.debug("Initializing medallion with MongoBackend")
-=======
-def init(config):
-    logging.basicConfig(level=10)
-
-    logging.debug("Initializing configuration using {0}".format(config))
-
-    if "backend" not in config:
-        raise ValueError("No backend was specified in the confinguration")
-
-    if "type" not in config['backend']:
-        raise ValueError("No backend type for the TAXII server was provided")
-
-    global _CONFIG
-    _CONFIG = config
-
-    # If auth is not present, or it is set to true, then require it (default is required)
-    global auth
-    if (not("auth" in config)) or config["auth"]:
-        from flask_httpauth import HTTPBasicAuth
-        auth = HTTPBasicAuth()
-
-        if "users" in config:
-            @auth.get_password
-            def get_pwd(username):
-                users = config["users"]
-                if username in users:
-                    return users.get(username)
-                return None
-        else:
-            raise ValueError("No \"users\" entry found in configuration file")
-
-    global _BACKEND
-
-    backend_config = config["backend"]
-    if "type" not in backend_config:
-        raise ValueError("No backend type for the TAXII server was provided")
-
-    if backend_config["type"] == "memory":
-        logging.debug("Instantiating memory backend")
-        from medallion.backends.memory_backend import MemoryBackend
-        _BACKEND = MemoryBackend()
-        _BACKEND.load_data_from_file(backend_config["data_file"])
-    elif backend_config["type"] == "mongodb":
-        logging.debug("Instantiating mongo backend")
->>>>>>> c8a4cbf4
         try:
             from medallion.backends.mongodb_backend import MongoBackend
         except ImportError:
             raise ImportError("The pymongo package is not available")
-<<<<<<< HEAD
         return MongoBackend(config_info["url"])
     else:
         raise ValueError("Unknown backend {} for TAXII server".format(config_info["backend"]))
@@ -114,55 +53,25 @@
     with flask_application_instance.app_context():
         log.debug("Registering medallion_backend into {}".format(current_app))
         current_app.medallion_backend = connect_to_backend(config_info)
-=======
-        _BACKEND = MongoBackend(backend_config["url"])
-    elif backend_config["type"] == "module":
-        logging.debug("Instantiating memory backend")
-        if "module" not in backend_config:
-            raise ValueError("No module parameter found in backend")
-
-        if "module_class" not in backend_config:
-            raise ValueError("No module_class parameter found in backend")
-
-        mod = importlib.import_module(backend_config["module"])
-        class_ = getattr(mod, backend_config["module_class"])
-        _BACKEND = class_(backend_config)
-
-    else:
-        raise ValueError("Unknown backend {0} for TAXII server ".format(backend_config["type"]))
 
 
-_BACKEND = None
+@auth.get_password
+def get_pwd(username):
+    users = get_config()["users"]
+    if username in users:
+        return users.get(username)
+    return None
 
 
-def get_backend():
-    return _BACKEND
->>>>>>> c8a4cbf4
-
-
-def register_blueprints(application_instance):
-    logging.debug("Registering blueprints")
-
-<<<<<<< HEAD
-
 def register_blueprints(flask_application_instance):
-=======
->>>>>>> c8a4cbf4
     from medallion.views import collections
     from medallion.views import discovery
     from medallion.views import manifest
     from medallion.views import objects
 
-<<<<<<< HEAD
     with flask_application_instance.app_context():
         log.debug("Registering medallion blueprints into {}".format(current_app))
         current_app.register_blueprint(collections.mod)
         current_app.register_blueprint(discovery.mod)
         current_app.register_blueprint(manifest.mod)
-        current_app.register_blueprint(objects.mod)
-=======
-    application_instance.register_blueprint(collections.mod)
-    application_instance.register_blueprint(discovery.mod)
-    application_instance.register_blueprint(manifest.mod)
-    application_instance.register_blueprint(objects.mod)
->>>>>>> c8a4cbf4
+        current_app.register_blueprint(objects.mod)